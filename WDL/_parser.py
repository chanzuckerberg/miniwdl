import inspect
import threading
import regex
from typing import List, Optional, Set, Tuple, Any, Union
import lark
from .Error import SourcePosition
from . import Error, Tree, Type, Expr, _grammar

# memoize Lark parsers constructed for version & start symbol
_lark_cache = {}
_lark_comments_buffer: List[lark.Token] = []
_lark_lock = threading.Lock()


def parse(grammar: str, txt: str, start: str) -> Tuple[lark.Tree, List[lark.Token]]:
    with _lark_lock:
        assert not _lark_comments_buffer
        try:
            if (grammar, start) not in _lark_cache:
                _lark_cache[(grammar, start)] = lark.Lark(
                    grammar,
                    start=start,
                    parser="lalr",
                    maybe_placeholders=False,
                    propagate_positions=True,
                    lexer_callbacks={"COMMENT": _lark_comments_buffer.append},
                )
            tree = _lark_cache[(grammar, start)].parse(
                txt + ("\n" if not txt.endswith("\n") else "")
            )
            comments = _lark_comments_buffer.copy()
            return (tree, comments)
        finally:
            # Wipe temp state (success or fail). It receives the side-effects of lark's
            # lexer_callbacks, which we have to bind before memoizing the parser object.
            _lark_comments_buffer.clear()


def to_int(x):
    return int(x)


def to_float(x):
    return float(x)


class _SourcePositionTransformerMixin:
    def __init__(self, uri: str = "(buffer)", abspath: str = "(buffer)", *args, **kwargs) -> None:
        super().__init__(*args, **kwargs)
        self.uri = uri
        self.abspath = abspath

    def _sp(self, meta):
        return SourcePosition(
            uri=self.uri,
            abspath=self.abspath,
            line=meta.line,
            column=meta.column,
            end_line=meta.end_line,
            end_column=meta.end_column,
        )


# Transformer from lark.Tree to WDL.Expr
class _ExprTransformer(_SourcePositionTransformerMixin, lark.Transformer):
    # pylint: disable=no-self-use,unused-argument

    def boolean_true(self, meta, items) -> Expr.Base:
        assert not items
        return Expr.Boolean(self._sp(meta), True)

    def boolean_false(self, meta, items) -> Expr.Base:
        assert not items
        return Expr.Boolean(self._sp(meta), False)

    def null(self, meta, items) -> Expr.Base:
        assert not items
        return Expr.Null(self._sp(meta))

    def int(self, meta, items) -> Expr.Base:
        assert len(items) == 1
        return Expr.Int(self._sp(meta), to_int(items[0]))

    def float(self, meta, items) -> Expr.Base:
        assert len(items) == 1
        return Expr.Float(self._sp(meta), to_float(items[0]))

    def string(self, meta, items) -> Expr.Base:
        parts: List[Union[str, Expr.Placeholder]] = []
        for item in items:
            if isinstance(item, Expr.Placeholder):
                parts.append(item)
            elif isinstance(item, Expr.Base):
                parts.append(Expr.Placeholder(item.pos, {}, item))
            else:
                # validate escape sequences...
                Expr.String._decode_escapes(self._sp(meta), item.value)
                # ...but preserve originals in AST.
                parts.append(item.value)
        assert len(parts) >= 2
        assert parts[0] in ['"', "'", "<<<"], parts[0]
        assert parts[-1] in ['"', "'", ">>>"], parts[-1]
        if parts[0] == "<<<":
            wdl_version = getattr(self, "_version", None)
            if wdl_version and wdl_version in ("draft-2", "1.0", "1.1"):
                raise Error.SyntaxError(
                    self._sp(meta),
                    "<<< multi-line strings >>> are not supported in this WDL version",
                    wdl_version,
                    None,
                ) from None
            return Expr.MultiLineString(self._sp(meta), parts)
        return Expr.String(self._sp(meta), parts)

    def placeholder_option(self, meta, items):
        assert len(items) == 2
        if items[0].value not in ("default", "false", "true", "sep"):
            raise Error.ValidationError(self._sp(meta), "unknown placeholder option")
        return (items[0].value, items[1])

    def placeholder(self, meta, items):
        options = dict(items[:-1])
        if len(options.items()) < len(items) - 1:
            raise Error.MultipleDefinitions(
                self._sp(meta), "duplicate options in expression placeholder"
            )
        return Expr.Placeholder(self._sp(meta), options, items[-1])

    def string_literal(self, meta, items):
        assert len(items) == 1
        assert items[0].value.startswith('"') or items[0].value.startswith("'")
        return Expr.String._decode_escapes(self._sp(meta), items[0].value[1:-1])

    def array(self, meta, items) -> Expr.Base:
        return Expr.Array(self._sp(meta), items)

    def apply(self, meta, items) -> Expr.Base:
        assert len(items) >= 1
        assert not items[0].startswith("_")  # TODO enforce in grammar
        return Expr.Apply(self._sp(meta), items[0], items[1:])

    def negate(self, meta, items) -> Expr.Base:
        return Expr.Apply(self._sp(meta), "_negate", items)

    def at(self, meta, items) -> Expr.Base:
        return Expr.Apply(self._sp(meta), "_at", items)

    def pair(self, meta, items) -> Expr.Base:
        assert len(items) == 2
        return Expr.Pair(self._sp(meta), items[0], items[1])

    def map_kv(self, meta, items):
        assert len(items) == 2
        return (items[0], items[1])

    def map(self, meta, items) -> Expr.Base:
        return Expr.Map(self._sp(meta), items)

    def object_kv(self, meta, items):
        assert len(items) == 2
        k = items[0]
        if isinstance(k, lark.Token):
            k = k.value
        assert isinstance(k, str), k
        assert isinstance(items[1], Expr.Base)
        return (k, items[1])

    def obj(self, meta, items) -> Expr.Base:
        if not items or isinstance(items[0], tuple):  # old-style "object" literal
            return Expr.Struct(self._sp(meta), items)
        return Expr.Struct(self._sp(meta), items[1:], (items[0] if items[0] != "object" else None))

    def ifthenelse(self, meta, items) -> Expr.Base:
        assert len(items) == 3
        return Expr.IfThenElse(self._sp(meta), *items)

    def left_name(self, meta, items) -> Expr.Base:
        assert len(items) == 1 and isinstance(items[0], str)
        return Expr.Get(self._sp(meta), Expr._LeftName(self._sp(meta), items[0]), None)

    def get_name(self, meta, items) -> Expr.Base:
        assert (
            len(items) == 2 and isinstance(items[0], Expr.Base) and isinstance(items[1].value, str)
        )
        return Expr.Get(self._sp(meta), items[0], items[1].value)


# _ExprTransformer infix operators
for op in [
    "land",
    "lor",
    "add",
    "sub",
    "mul",
    "div",
    "rem",
    "eqeq",
    "neq",
    "lt",
    "lte",
    "gt",
    "gte",
]:

    def fn(self, meta, items, op=op):
        assert len(items) == 2
        return Expr.Apply(self._sp(meta), "_" + op, items)

    setattr(_ExprTransformer, op, lark.v_args(meta=True)(fn))


class _DocTransformer(_ExprTransformer):
    # pylint: disable=no-self-use,unused-argument

    _keywords: Set[str]
    _source_text: str
    _comments: List[lark.Token]
    _version: Optional[str]
    _declared_version: Optional[str]

    def __init__(
        self,
        source_text: str,
        keywords: Set[str],
        comments: List[lark.Token],
        version: str,
        declared_version: Optional[str],
        *args,
        **kwargs,
    ):
        super().__init__(*args, **kwargs)
        self._source_text = source_text
        self._keywords = keywords
        self._comments = comments
        self._version = version
        self._declared_version = declared_version

    def _check_keyword(self, pos, name):
        if name in self._keywords:
            raise Error.SyntaxError(
                pos, "unexpected keyword {}".format(name), self._version, self._declared_version
            )

    def object_kv(self, meta, items):
        ans = super().object_kv(meta, items)
        self._check_keyword(self._sp(meta), ans[0])
        return ans

    def obj(self, meta, items) -> Expr.Base:
        if items and isinstance(items[0], str) and items[0] != "object":
            self._check_keyword(self._sp(meta), items[0])
        return super().obj(meta, items)

    def left_name(self, meta, items) -> Expr.Base:
        ans = super().left_name(meta, items)
        self._check_keyword(ans.pos, items[0])
        return ans

    def get_name(self, meta, items) -> Expr.Base:
        ans = super().get_name(meta, items)
        if items[1] not in ("left", "right"):
            self._check_keyword(ans.pos, items[1])
        return ans

    def optional(self, meta, items):
        return set(["optional"])

    def nonempty(self, meta, items):
        return set(["nonempty"])

    def optional_nonempty(self, meta, items):
        return set(["optional", "nonempty"])

    def type(self, meta, items):
        quantifiers = set()
        if len(items) > 1 and isinstance(items[-1], set):
            quantifiers = items.pop()
        param = items[1] if len(items) > 1 else None
        param2 = items[2] if len(items) > 2 else None

        if items[0].value == "Array":
            if not param or param2:
                raise Error.InvalidType(self._sp(meta), "Array must have one type parameter")
            if quantifiers - set(["optional", "nonempty"]):
                raise Error.ValidationError(self._sp(meta), "invalid type quantifier(s) for Array")
            ans = Type.Array(param, "optional" in quantifiers, "nonempty" in quantifiers)
            ans.pos = self._sp(meta)
            return ans
        if "nonempty" in quantifiers:
            raise Error.InvalidType(
                self._sp(meta), "invalid type quantifier(s) for " + items[0].value
            )

        atomic_types = {
            "Int": Type.Int,
            "Float": Type.Float,
            "Boolean": Type.Boolean,
            "String": Type.String,
            "File": Type.File,
        }
        if self._version not in ("draft-2", "1.0", "1.1"):
            atomic_types["Directory"] = Type.Directory
        if items[0].value in atomic_types:
            if param or param2:
                raise Error.InvalidType(
                    self._sp(meta), items[0] + " type doesn't accept parameters"
                )
            ans = atomic_types[items[0].value]("optional" in quantifiers)
            ans.pos = self._sp(meta)
            return ans

        if items[0].value == "Map":
            if not (param and param2):
                raise Error.InvalidType(self._sp(meta), "Map must have two type parameters")
            ans = Type.Map((param, param2), "optional" in quantifiers)
            ans.pos = self._sp(meta)
            return ans

        if items[0].value == "Pair":
            if not (param and param2):
                raise Error.InvalidType(self._sp(meta), "Pair must have two type parameters")
            ans = Type.Pair(param, param2, "optional" in quantifiers)
            ans.pos = self._sp(meta)
            return ans

        if param or param2:
            raise Error.InvalidType(self._sp(meta), "Unexpected type parameter(s)")

        ans = Type.StructInstance(items[0].value, "optional" in quantifiers)
        ans.pos = self._sp(meta)
        return ans

    def decl(self, meta, items):
        self._check_keyword(self._sp(meta), items[1].value)
        return Tree.Decl(
            self._sp(meta), items[0], items[1].value, (items[2] if len(items) > 2 else None)
        )

    def task_env_decl(self, meta, items):
        if len(items) == 2:
            assert items[0].value == "env"
            assert isinstance(items[1], Tree.Decl)
            items[1].decor["env"] = True
            return items[1]
        assert len(items) == 1 and isinstance(items[0], Tree.Decl)
        return items[0]

    def input_decls(self, meta, items):
        return {"inputs": items}

    def noninput_decl(self, meta, items):
        return {"noninput_decl": items[0]}

    def command(self, meta, items):
        parts = []
        for item in items:
            if isinstance(item, Expr.Placeholder):
                parts.append(item)
            else:
                parts.append(item.value)
        return {"command": Expr.TaskCommand(self._sp(meta), parts)}

    def output_decls(self, meta, items):
        return {"outputs": items}

    def meta_kv(self, meta, items):
        return (items[0].value, items[1])

    def meta_object(self, meta, items):
        d = dict()
        for k, v in items:
            if k in d:
                raise Error.MultipleDefinitions(self._sp(meta), "duplicate keys in meta object")
            d[k] = v
        return d

    def meta_array(self, meta, items):
        return items

    def meta_section(self, meta, items):
        kind = items[0].value
        assert kind in ["meta", "parameter_meta"]
        d = dict()
        d[kind] = items[1]
        return d

    def runtime_kv(self, meta, items):
        return (items[0].value, items[1])

    def runtime_section(self, meta, items):
        d = dict()
        for k, v in items:
            # TODO: restore duplicate check, cf. https://github.com/gatk-workflows/five-dollar-genome-analysis-pipeline/blob/89f11befc13abae97ab8fb1b457731f390c8728d/tasks_pipelines/qc.wdl#L288  # noqa
            # if k in d:
            #    raise Error.MultipleDefinitions(self._sp(meta), "duplicate keys in runtime section")
            d[k] = v
        return {"runtime": d}

<<<<<<< HEAD
    def hints_section(self, meta, items):
        return {"hints": items[0]}
=======
    def requirements_section(self, meta, items):
        d = dict()
        assert all(isinstance(item, tuple) and len(item) == 2 for item in items)
        for k, v in items:
            if k in d:
                raise Error.MultipleDefinitions(
                    self._sp(meta), "duplicate keys in requirements section"
                )
            d[k] = v
        return {"runtime": d}
>>>>>>> ea178fe9

    def task(self, meta, items):
        d = {"noninput_decls": []}
        for item in items:
            if isinstance(item, dict):
                for k, v in item.items():
                    if k == "noninput_decl":
                        d["noninput_decls"].append(v)
                    elif k in d:
                        if k == "runtime":
                            k = "requirements/runtime"
                        raise Error.MultipleDefinitions(
                            self._sp(meta), f"redundant {k} sections in task"
                        )
                    else:
                        d[k] = v
            else:
                assert isinstance(item, str)
                assert "name" not in d
                d["name"] = item.value
        self._check_keyword(self._sp(meta), d["name"])
        # TODO: discarding d["hints"] for now (AST repr to be designed)
        return Tree.Task(
            self._sp(meta),
            d["name"],
            d.get("inputs", None),
            d["noninput_decls"],
            d["command"],
            d.get("outputs", []),
            d.get("parameter_meta", {}),
            d.get("runtime", {}),
            d.get("meta", {}),
        )

    def tasks(self, meta, items):
        return items

    def namespaced_ident(self, meta, items) -> List[str]:
        assert items
        return [item.value for item in items]

    def call_input(self, meta, items):
        if len(items) > 1:
            return (items[0].value, items[1])
        return (items[0].value, Expr.Ident(self._sp(meta), items[0].value))

    def input_colon(self, meta, items):
        return "input:"

    def call_inputs(self, meta, items):
        d = dict()
        if items:
            input_colon = False
            if isinstance(items[0], str) and items[0] == "input:":
                input_colon = True
                items = items[1:]
            if self._version == "1.1" and not input_colon:
                raise Error.SyntaxError(
                    self._sp(meta),
                    "WDL 1.1 calls require input: keyword",
                    self._version,
                    self._declared_version,
                )
        for k, v in items:
            if k in d:
                raise Error.MultipleDefinitions(self._sp(meta), f"duplicate call input '{k}'")
            d[k] = v
        return d

    def call(self, meta, items):
        after = []
        i = 1
        while i < len(items):
            if isinstance(items[i], lark.Token):
                after.append(items[i].value)
            else:
                break
            i += 1
        assert i == len(items) or isinstance(items[i], dict)
        return Tree.Call(
            self._sp(meta), items[0], None, items[i] if i < len(items) else dict(), after=after
        )

    def call_as(self, meta, items):
        self._check_keyword(self._sp(meta), items[1].value)
        after = list()
        i = 2
        while i < len(items):
            if isinstance(items[i], lark.Token):
                after.append(items[i].value)
            else:
                break
            i += 1
        assert i == len(items) or isinstance(items[i], dict)
        return Tree.Call(
            self._sp(meta),
            items[0],
            items[1].value,
            items[i] if i < len(items) else dict(),
            after=after,
        )

    def scatter(self, meta, items):
        self._check_keyword(self._sp(meta), items[0].value)
        return Tree.Scatter(self._sp(meta), items[0].value, items[1], items[2:])

    def conditional(self, meta, items):
        return Tree.Conditional(self._sp(meta), items[0], items[1:])

    def workflow_wildcard_output(self, meta, items):
        return items[0] + ["*"]
        # return Expr.Ident(items[0].pos, items[0].namespace + [items[0].name, "*"])

    def workflow_output_decls(self, meta, items):
        decls = [elt for elt in items if isinstance(elt, Tree.Decl)]
        idents = [elt for elt in items if isinstance(elt, list)]
        assert len(decls) + len(idents) == len(items)
        return {"outputs": decls, "output_idents": idents, "pos": self._sp(meta)}

    def workflow(self, meta, items):
        elements = []
        inputs = None
        outputs = None
        output_idents = None
        output_idents_pos = None
        parameter_meta = None
        meta_section = None
        hints_section = None
        for item in items[1:]:
            if isinstance(item, dict):
                if "inputs" in item:
                    if inputs is not None:
                        raise Error.MultipleDefinitions(
                            self._sp(meta), "redundant workflow input sections"
                        )
                    inputs = item["inputs"]
                elif "outputs" in item:
                    if outputs is not None:
                        raise Error.MultipleDefinitions(
                            self._sp(meta), "redundant workflow output sections"
                        )
                    outputs = item["outputs"]
                    if "output_idents" in item:
                        assert output_idents is None
                        output_idents = item["output_idents"]
                        output_idents_pos = item["pos"]
                elif "meta" in item:
                    if meta_section is not None:
                        raise Error.MultipleDefinitions(
                            self._sp(meta), "redundant workflow meta sections"
                        )
                    meta_section = item["meta"]
                elif "parameter_meta" in item:
                    if parameter_meta is not None:
                        raise Error.MultipleDefinitions(
                            self._sp(meta), "redundant workflow parameter_meta sections"
                        )
                    parameter_meta = item["parameter_meta"]
                elif "hints" in item:
                    if hints_section is not None:
                        raise Error.MultipleDefinitions(
                            self._sp(meta), "redundant workflow hints sections"
                        )
                    hints_section = item["hints"]
                else:
                    assert False
            elif isinstance(item, (Tree.Call, Tree.Conditional, Tree.Decl, Tree.Scatter)):
                elements.append(item)
            else:
                assert False
        self._check_keyword(self._sp(meta), items[0].value)
        # TODO: discarding hints_section for now (AST repr to be designed)
        return Tree.Workflow(
            self._sp(meta),
            items[0].value,
            inputs,
            elements,
            outputs,
            parameter_meta or dict(),
            meta_section or dict(),
            output_idents,
            output_idents_pos,
        )

    def struct(self, meta, items):
        assert len(items) >= 1
        name = items[0]
        self._check_keyword(self._sp(meta), name)
        members = {}
        for d in items[1:]:
            assert not d.expr
            if d.name in members:
                raise Error.MultipleDefinitions(
                    self._sp(meta), f"duplicate struct member '{d.name}'"
                )
            members[d.name] = d.type
        return Tree.StructTypeDef(self._sp(meta), name, members)

    def import_alias(self, meta, items):
        assert len(items) == 2
        self._check_keyword(self._sp(meta), items[1].value)
        return (items[0].value, items[1].value)

    def import_doc(self, meta, items):
        pos = self._sp(meta)
        uri = items[0]
        if len(items) > 1 and isinstance(items[1], str):
            namespace = items[1].value
        else:
            # infer namespace from filename/URI
            namespace = uri
            try:
                namespace = namespace[namespace.rindex("/") + 1 :]
            except ValueError:
                pass
            namespace = namespace.split("?")[0].split(".")[0]
        if not regex.fullmatch("[a-zA-Z][a-zA-Z0-9_]*", namespace) or namespace in self._keywords:
            raise Error.SyntaxError(
                pos,
                """declare an import namespace that follows WDL name rules and isn't a language keyword """
                """(import "filename" as some_namespace)""",
                self._version,
                self._declared_version,
            )
        aliases = [p for p in items[1:] if isinstance(p, tuple)]
        return Tree.DocImport(pos=pos, uri=uri, namespace=namespace, aliases=aliases, doc=None)

    def document(self, meta, items):
        imports = []
        structs = {}
        tasks = []
        workflow = None
        for item in items:
            if isinstance(item, Tree.Task):
                tasks.append(item)
            elif isinstance(item, Tree.Workflow):
                if workflow is not None:
                    raise Error.MultipleDefinitions(
                        self._sp(meta), "Document has multiple workflows"
                    )
                workflow = item
            elif isinstance(item, Tree.StructTypeDef):
                if item.name in structs:
                    raise Error.MultipleDefinitions(
                        self._sp(meta), "multiple structs named " + item.name
                    )
                structs[item.name] = item
            elif isinstance(item, lark.Tree) and item.data == "version":
                pass
            elif isinstance(item, Tree.DocImport):
                imports.append(item)
            else:
                assert False
        comments = [
            Tree.SourceComment(
                SourcePosition(
                    uri=self.uri,
                    abspath=self.abspath,
                    line=comment.line,
                    column=comment.column,
                    end_line=comment.end_line or comment.line,
                    end_column=comment.end_column or (comment.column + len(comment.value)),
                ),
                text=comment.value,
            )
            for comment in self._comments
        ]

        return Tree.Document(
            self._source_text,
            self._sp(meta),
            imports,
            structs,
            tasks,
            workflow,
            comments,
            self._declared_version,
        )


# have lark pass the 'meta' with line/column numbers to each transformer method
for _klass in [_ExprTransformer, _DocTransformer]:
    for name, method in inspect.getmembers(_klass, inspect.isfunction):
        if not name.startswith("_"):
            setattr(_klass, name, lark.v_args(meta=True)(method))


def parse_expr(txt: str, version: Optional[str] = None) -> Expr.Base:
    version = version or "1.0"
    try:
        xformer = _ExprTransformer()
        setattr(xformer, "_version", version)
        return xformer.transform(parse(_grammar.get(version)[0], txt, "expr")[0])
    except lark.exceptions.UnexpectedInput as exn:
        pos = SourcePosition(
            uri="(buffer)",
            abspath="(buffer)",
            line=getattr(exn, "line", 0),
            column=getattr(exn, "column", 0),
            end_line=getattr(exn, "line", 0),
            end_column=getattr(exn, "column", 0),
        )
        raise Error.SyntaxError(pos, str(exn), version, None) from None
    except lark.exceptions.VisitError as exn:
        exn2 = exn.__context__ or exn
        if isinstance(exn2, Error._BadCharacterEncoding):
            raise Error.SyntaxError(
                exn2.pos,
                "Bad escape sequence in string literal",
                version,
                None,
            ) from None
        # attach WDL version info to all parser exceptions (not just SyntaxError)
        setattr(exn2, "wdl_version", version)
        setattr(exn2, "declared_wdl_version", None)
        raise exn2 from None


def _parse_doctransformer(
    terminal: str,
    txt: str,
    version: str,
    declared_version: Optional[str] = None,
    uri: str = "",
    abspath: str = "",
) -> Any:
    npos = SourcePosition(uri=uri, abspath=abspath, line=0, column=0, end_line=0, end_column=0)
    try:
        (grammar, keywords) = _grammar.get(version)
    except KeyError:
        raise Error.SyntaxError(
            npos,
            f"unknown WDL version {version}; choices: " + ", ".join(_grammar.versions.keys()),
            version,
            declared_version,
        ) from None
    try:
        raw_ast, comments = parse(grammar, txt, terminal)
        return _DocTransformer(
            source_text=txt,
            uri=uri,
            abspath=abspath,
            keywords=keywords,
            comments=comments,
            version=version,
            declared_version=declared_version,
        ).transform(raw_ast)
    except lark.exceptions.UnexpectedInput as exn:
        pos = SourcePosition(
            uri=(uri if uri else "(buffer)"),
            abspath=(abspath if abspath else "(buffer)"),
            line=getattr(exn, "line", 0),
            column=getattr(exn, "column", 0),
            end_line=getattr(exn, "line", 0),
            end_column=getattr(exn, "column", 0),
        )
        raise Error.SyntaxError(pos, str(exn), version, declared_version) from None
    except lark.exceptions.VisitError as exn:
        exn2 = exn.__context__ or exn
        if isinstance(exn2, Error._BadCharacterEncoding):
            raise Error.SyntaxError(
                exn2.pos,
                "Bad escape sequence in string literal",
                version,
                declared_version,
            ) from None
        # attach WDL version info to all parser exceptions (not just SyntaxError)
        setattr(exn2, "wdl_version", version)
        setattr(exn2, "declared_wdl_version", declared_version)
        raise exn2 from None


def parse_tasks(txt: str, version: Optional[str] = None) -> List[Tree.Task]:
    return _parse_doctransformer("tasks", txt, version or "draft-2")


def parse_bound_decl(txt: str, version: Optional[str] = None) -> Tree.Decl:
    return _parse_doctransformer("bound_decl", txt, version or "draft-2")


def parse_document(
    txt: str, version: Optional[str] = None, uri: str = "", abspath: str = ""
) -> Tree.Document:
    npos = SourcePosition(uri=uri, abspath=abspath, line=0, column=0, end_line=0, end_column=0)
    if not txt.strip():
        return Tree.Document(txt, npos, [], {}, [], None, [], None)
    declared_version = None
    for line in txt.split("\n"):
        line = line.strip()
        if line and line[0] != "#":
            if line.startswith("version "):
                declared_version = line[8:]
            break
    version = version or declared_version or "draft-2"
    assert isinstance(version, str)
    return _parse_doctransformer(
        "document", txt, version, declared_version=declared_version, uri=uri, abspath=abspath
    )<|MERGE_RESOLUTION|>--- conflicted
+++ resolved
@@ -396,10 +396,6 @@
             d[k] = v
         return {"runtime": d}
 
-<<<<<<< HEAD
-    def hints_section(self, meta, items):
-        return {"hints": items[0]}
-=======
     def requirements_section(self, meta, items):
         d = dict()
         assert all(isinstance(item, tuple) and len(item) == 2 for item in items)
@@ -410,7 +406,9 @@
                 )
             d[k] = v
         return {"runtime": d}
->>>>>>> ea178fe9
+
+    def hints_section(self, meta, items):
+        return {"hints": items[0]}
 
     def task(self, meta, items):
         d = {"noninput_decls": []}
