import inspect
import threading
import regex
from typing import List, Optional, Set, Tuple, Any, Union
import lark
from .Error import SourcePosition
from . import Error, Tree, Type, Expr, _grammar

# memoize Lark parsers constructed for version & start symbol
_lark_cache = {}
_lark_comments_buffer: List[lark.Token] = []
_lark_lock = threading.Lock()


def parse(grammar: str, txt: str, start: str) -> Tuple[lark.Tree, List[lark.Token]]:
    with _lark_lock:
        assert not _lark_comments_buffer
        try:
            if (grammar, start) not in _lark_cache:
                _lark_cache[(grammar, start)] = lark.Lark(
                    grammar,
                    start=start,
                    parser="lalr",
                    maybe_placeholders=False,
                    propagate_positions=True,
                    lexer_callbacks={"COMMENT": _lark_comments_buffer.append},
                )
            tree = _lark_cache[(grammar, start)].parse(
                txt + ("\n" if not txt.endswith("\n") else "")
            )
            comments = _lark_comments_buffer.copy()
            return (tree, comments)
        finally:
            # Wipe temp state (success or fail). It receives the side-effects of lark's
            # lexer_callbacks, which we have to bind before memoizing the parser object.
            _lark_comments_buffer.clear()


def to_int(x):
    return int(x)


def to_float(x):
    return float(x)


class _SourcePositionTransformerMixin:
    def __init__(self, uri: str = "(buffer)", abspath: str = "(buffer)", *args, **kwargs) -> None:
        super().__init__(*args, **kwargs)
        self.uri = uri
        self.abspath = abspath

    def _sp(self, meta):
        return SourcePosition(
            uri=self.uri,
            abspath=self.abspath,
            line=meta.line,
            column=meta.column,
            end_line=meta.end_line,
            end_column=meta.end_column,
        )


# Transformer from lark.Tree to WDL.Expr
class _ExprTransformer(_SourcePositionTransformerMixin, lark.Transformer):
    # pylint: disable=no-self-use,unused-argument

    def boolean_true(self, meta, items) -> Expr.Base:
        assert not items
        return Expr.Boolean(self._sp(meta), True)

    def boolean_false(self, meta, items) -> Expr.Base:
        assert not items
        return Expr.Boolean(self._sp(meta), False)

    def null(self, meta, items) -> Expr.Base:
        assert not items
        return Expr.Null(self._sp(meta))

    def int(self, meta, items) -> Expr.Base:
        assert len(items) == 1
        return Expr.Int(self._sp(meta), to_int(items[0]))

    def float(self, meta, items) -> Expr.Base:
        assert len(items) == 1
        return Expr.Float(self._sp(meta), to_float(items[0]))

    def string(self, meta, items) -> Expr.Base:
        parts: List[Union[str, Expr.Placeholder]] = []
        for item in items:
            if isinstance(item, Expr.Placeholder):
                parts.append(item)
            elif isinstance(item, Expr.Base):
                parts.append(Expr.Placeholder(item.pos, {}, item))
            else:
                # validate escape sequences...
                Expr.String._decode_escapes(self._sp(meta), item.value)
                # ...but preserve originals in AST.
                parts.append(item.value)
        assert len(parts) >= 2
        assert parts[0] in ['"', "'", "<<<"], parts[0]
        assert parts[-1] in ['"', "'", ">>>"], parts[-1]
        if parts[0] == "<<<":
            wdl_version = getattr(self, "_version", None)
            if wdl_version and wdl_version != "development":
                raise Error.SyntaxError(
                    self._sp(meta),
                    "<<< multi-line strings >>> are not supported in this WDL version",
                    wdl_version,
                    None,
                ) from None
            return Expr.MultiLineString(self._sp(meta), parts)
        return Expr.String(self._sp(meta), parts)

    def placeholder_option(self, meta, items):
        assert len(items) == 2
        if items[0].value not in ("default", "false", "true", "sep"):
            raise Error.ValidationError(self._sp(meta), "unknown placeholder option")
        return (items[0].value, items[1])

    def placeholder(self, meta, items):
        options = dict(items[:-1])
        if len(options.items()) < len(items) - 1:
            raise Error.MultipleDefinitions(
                self._sp(meta), "duplicate options in expression placeholder"
            )
        return Expr.Placeholder(self._sp(meta), options, items[-1])

    def string_literal(self, meta, items):
        assert len(items) == 1
        assert items[0].value.startswith('"') or items[0].value.startswith("'")
        return Expr.String._decode_escapes(self._sp(meta), items[0].value[1:-1])

    def array(self, meta, items) -> Expr.Base:
        return Expr.Array(self._sp(meta), items)

    def apply(self, meta, items) -> Expr.Base:
        assert len(items) >= 1
        assert not items[0].startswith("_")  # TODO enforce in grammar
        return Expr.Apply(self._sp(meta), items[0], items[1:])

    def negate(self, meta, items) -> Expr.Base:
        return Expr.Apply(self._sp(meta), "_negate", items)

    def at(self, meta, items) -> Expr.Base:
        return Expr.Apply(self._sp(meta), "_at", items)

    def pair(self, meta, items) -> Expr.Base:
        assert len(items) == 2
        return Expr.Pair(self._sp(meta), items[0], items[1])

    def map_kv(self, meta, items):
        assert len(items) == 2
        return (items[0], items[1])

    def map(self, meta, items) -> Expr.Base:
        return Expr.Map(self._sp(meta), items)

    def object_kv(self, meta, items):
        assert len(items) == 2
        k = items[0]
        if isinstance(k, lark.Token):
            k = k.value
        assert isinstance(k, str), k
        assert isinstance(items[1], Expr.Base)
        return (k, items[1])

    def obj(self, meta, items) -> Expr.Base:
        if not items or isinstance(items[0], tuple):  # old-style "object" literal
            return Expr.Struct(self._sp(meta), items)
        return Expr.Struct(self._sp(meta), items[1:], (items[0] if items[0] != "object" else None))

    def ifthenelse(self, meta, items) -> Expr.Base:
        assert len(items) == 3
        return Expr.IfThenElse(self._sp(meta), *items)

    def left_name(self, meta, items) -> Expr.Base:
        assert len(items) == 1 and isinstance(items[0], str)
        return Expr.Get(self._sp(meta), Expr._LeftName(self._sp(meta), items[0]), None)

    def get_name(self, meta, items) -> Expr.Base:
        assert (
            len(items) == 2 and isinstance(items[0], Expr.Base) and isinstance(items[1].value, str)
        )
        return Expr.Get(self._sp(meta), items[0], items[1].value)


# _ExprTransformer infix operators
for op in [
    "land",
    "lor",
    "add",
    "sub",
    "mul",
    "div",
    "rem",
    "eqeq",
    "neq",
    "lt",
    "lte",
    "gt",
    "gte",
]:

    def fn(self, meta, items, op=op):
        assert len(items) == 2
        return Expr.Apply(self._sp(meta), "_" + op, items)

    setattr(_ExprTransformer, op, lark.v_args(meta=True)(fn))


class _DocTransformer(_ExprTransformer):
    # pylint: disable=no-self-use,unused-argument

    _keywords: Set[str]
    _source_text: str
    _comments: List[lark.Token]
    _version: Optional[str]
    _declared_version: Optional[str]

    def __init__(
        self,
        source_text: str,
        keywords: Set[str],
        comments: List[lark.Token],
        version: str,
        declared_version: Optional[str],
        *args,
        **kwargs,
    ):
        super().__init__(*args, **kwargs)
        self._source_text = source_text
        self._keywords = keywords
        self._comments = comments
        self._version = version
        self._declared_version = declared_version

    def _check_keyword(self, pos, name):
        if name in self._keywords:
            raise Error.SyntaxError(
                pos, "unexpected keyword {}".format(name), self._version, self._declared_version
            )

    def object_kv(self, meta, items):
        ans = super().object_kv(meta, items)
        self._check_keyword(self._sp(meta), ans[0])
        return ans

    def obj(self, meta, items) -> Expr.Base:
        if items and isinstance(items[0], str) and items[0] != "object":
            self._check_keyword(self._sp(meta), items[0])
        return super().obj(meta, items)

    def left_name(self, meta, items) -> Expr.Base:
        ans = super().left_name(meta, items)
        self._check_keyword(ans.pos, items[0])
        return ans

    def get_name(self, meta, items) -> Expr.Base:
        ans = super().get_name(meta, items)
        if items[1] not in ("left", "right"):
            self._check_keyword(ans.pos, items[1])
        return ans

    def optional(self, meta, items):
        return set(["optional"])

    def nonempty(self, meta, items):
        return set(["nonempty"])

    def optional_nonempty(self, meta, items):
        return set(["optional", "nonempty"])

    def type(self, meta, items):
        quantifiers = set()
        if len(items) > 1 and isinstance(items[-1], set):
            quantifiers = items.pop()
        param = items[1] if len(items) > 1 else None
        param2 = items[2] if len(items) > 2 else None

        if items[0].value == "Array":
            if not param or param2:
                raise Error.InvalidType(self._sp(meta), "Array must have one type parameter")
            if quantifiers - set(["optional", "nonempty"]):
                raise Error.ValidationError(self._sp(meta), "invalid type quantifier(s) for Array")
            ans = Type.Array(param, "optional" in quantifiers, "nonempty" in quantifiers)
            ans.pos = self._sp(meta)
            return ans
        if "nonempty" in quantifiers:
            raise Error.InvalidType(
                self._sp(meta), "invalid type quantifier(s) for " + items[0].value
            )

        atomic_types = {
            "Int": Type.Int,
            "Float": Type.Float,
            "Boolean": Type.Boolean,
            "String": Type.String,
            "File": Type.File,
        }
        if self._version not in ("draft-2", "1.0", "1.1"):
            atomic_types["Directory"] = Type.Directory
        if items[0].value in atomic_types:
            if param or param2:
                raise Error.InvalidType(
                    self._sp(meta), items[0] + " type doesn't accept parameters"
                )
            ans = atomic_types[items[0].value]("optional" in quantifiers)
            ans.pos = self._sp(meta)
            return ans

        if items[0].value == "Map":
            if not (param and param2):
                raise Error.InvalidType(self._sp(meta), "Map must have two type parameters")
            ans = Type.Map((param, param2), "optional" in quantifiers)
            ans.pos = self._sp(meta)
            return ans

        if items[0].value == "Pair":
            if not (param and param2):
                raise Error.InvalidType(self._sp(meta), "Pair must have two type parameters")
            ans = Type.Pair(param, param2, "optional" in quantifiers)
            ans.pos = self._sp(meta)
            return ans

        if param or param2:
            raise Error.InvalidType(self._sp(meta), "Unexpected type parameter(s)")

        ans = Type.StructInstance(items[0].value, "optional" in quantifiers)
        ans.pos = self._sp(meta)
        return ans

    def decl(self, meta, items):
        self._check_keyword(self._sp(meta), items[1].value)
        return Tree.Decl(
            self._sp(meta), items[0], items[1].value, (items[2] if len(items) > 2 else None)
        )

    def task_env_decl(self, meta, items):
        if len(items) == 2:
            assert items[0].value == "env"
            assert isinstance(items[1], Tree.Decl)
            items[1].decor["env"] = True
            return items[1]
        assert len(items) == 1 and isinstance(items[0], Tree.Decl)
        return items[0]

    def input_decls(self, meta, items):
        return {"inputs": items}

    def noninput_decl(self, meta, items):
        return {"noninput_decl": items[0]}

    def command(self, meta, items):
        parts = []
        for item in items:
            if isinstance(item, Expr.Placeholder):
                parts.append(item)
            else:
                parts.append(item.value)
        return {"command": Expr.TaskCommand(self._sp(meta), parts)}

    def output_decls(self, meta, items):
        return {"outputs": items}

    def meta_kv(self, meta, items):
        return (items[0].value, items[1])

    def meta_object(self, meta, items):
        d = dict()
        for k, v in items:
            if k in d:
                raise Error.MultipleDefinitions(self._sp(meta), "duplicate keys in meta object")
            d[k] = v
        return d

    def meta_array(self, meta, items):
        return items

    def meta_section(self, meta, items):
        kind = items[0].value
        assert kind in ["meta", "parameter_meta"]
        d = dict()
        d[kind] = items[1]
        return d

    def runtime_kv(self, meta, items):
        return (items[0].value, items[1])

    def runtime_section(self, meta, items):
        d = dict()
        for k, v in items:
            # TODO: restore duplicate check, cf. https://github.com/gatk-workflows/five-dollar-genome-analysis-pipeline/blob/89f11befc13abae97ab8fb1b457731f390c8728d/tasks_pipelines/qc.wdl#L288  # noqa
            # if k in d:
            #    raise Error.MultipleDefinitions(self._sp(meta), "duplicate keys in runtime section")
            d[k] = v
        return {"runtime": d}

<<<<<<< HEAD
    def hints_section(self, items, meta):
        return {"hints": items[0]}

    def task(self, items, meta):
=======
    def task(self, meta, items):
>>>>>>> 59622403
        d = {"noninput_decls": []}
        for item in items:
            if isinstance(item, dict):
                for k, v in item.items():
                    if k == "noninput_decl":
                        d["noninput_decls"].append(v)
                    elif k in d:
                        raise Error.MultipleDefinitions(
                            self._sp(meta), "redundant sections in task"
                        )
                    else:
                        d[k] = v
            else:
                assert isinstance(item, str)
                assert "name" not in d
                d["name"] = item.value
        self._check_keyword(self._sp(meta), d["name"])
        return Tree.Task(
            self._sp(meta),
            d["name"],
            d.get("inputs", None),
            d["noninput_decls"],
            d["command"],
            d.get("outputs", []),
            d.get("parameter_meta", {}),
            d.get("runtime", {}),
            d.get("meta", {}),
            d.get("hints", {}),
        )

    def tasks(self, meta, items):
        return items

    def namespaced_ident(self, meta, items) -> List[str]:
        assert items
        return [item.value for item in items]

    def call_input(self, meta, items):
        if len(items) > 1:
            return (items[0].value, items[1])
        return (items[0].value, Expr.Ident(self._sp(meta), items[0].value))

    def input_colon(self, meta, items):
        return "input:"

    def call_inputs(self, meta, items):
        d = dict()
        if items:
            input_colon = False
            if isinstance(items[0], str) and items[0] == "input:":
                input_colon = True
                items = items[1:]
            if self._version == "1.1" and not input_colon:
                raise Error.SyntaxError(
                    self._sp(meta),
                    "WDL 1.1 calls require input: keyword",
                    self._version,
                    self._declared_version,
                )
        for k, v in items:
            if k in d:
                raise Error.MultipleDefinitions(self._sp(meta), f"duplicate call input '{k}'")
            d[k] = v
        return d

    def call(self, meta, items):
        after = []
        i = 1
        while i < len(items):
            if isinstance(items[i], lark.Token):
                after.append(items[i].value)
            else:
                break
            i += 1
        assert i == len(items) or isinstance(items[i], dict)
        return Tree.Call(
            self._sp(meta), items[0], None, items[i] if i < len(items) else dict(), after=after
        )

    def call_as(self, meta, items):
        self._check_keyword(self._sp(meta), items[1].value)
        after = list()
        i = 2
        while i < len(items):
            if isinstance(items[i], lark.Token):
                after.append(items[i].value)
            else:
                break
            i += 1
        assert i == len(items) or isinstance(items[i], dict)
        return Tree.Call(
            self._sp(meta),
            items[0],
            items[1].value,
            items[i] if i < len(items) else dict(),
            after=after,
        )

    def scatter(self, meta, items):
        self._check_keyword(self._sp(meta), items[0].value)
        return Tree.Scatter(self._sp(meta), items[0].value, items[1], items[2:])

    def conditional(self, meta, items):
        return Tree.Conditional(self._sp(meta), items[0], items[1:])

    def workflow_wildcard_output(self, meta, items):
        return items[0] + ["*"]
        # return Expr.Ident(items[0].pos, items[0].namespace + [items[0].name, "*"])

    def workflow_output_decls(self, meta, items):
        decls = [elt for elt in items if isinstance(elt, Tree.Decl)]
        idents = [elt for elt in items if isinstance(elt, list)]
        assert len(decls) + len(idents) == len(items)
        return {"outputs": decls, "output_idents": idents, "pos": self._sp(meta)}

    def workflow(self, meta, items):
        elements = []
        inputs = None
        outputs = None
        output_idents = None
        output_idents_pos = None
        parameter_meta = None
        meta_section = None
        for item in items[1:]:
            if isinstance(item, dict):
                if "inputs" in item:
                    if inputs is not None:
                        raise Error.MultipleDefinitions(
                            self._sp(meta), "redundant workflow input sections"
                        )
                    inputs = item["inputs"]
                elif "outputs" in item:
                    if outputs is not None:
                        raise Error.MultipleDefinitions(
                            self._sp(meta), "redundant workflow output sections"
                        )
                    outputs = item["outputs"]
                    if "output_idents" in item:
                        assert output_idents is None
                        output_idents = item["output_idents"]
                        output_idents_pos = item["pos"]
                elif "meta" in item:
                    if meta_section is not None:
                        raise Error.MultipleDefinitions(
                            self._sp(meta), "redundant workflow meta sections"
                        )
                    meta_section = item["meta"]
                elif "parameter_meta" in item:
                    if parameter_meta is not None:
                        raise Error.MultipleDefinitions(
                            self._sp(meta), "redundant workflow parameter_meta sections"
                        )
                    parameter_meta = item["parameter_meta"]
                else:
                    assert False
            elif isinstance(item, (Tree.Call, Tree.Conditional, Tree.Decl, Tree.Scatter)):
                elements.append(item)
            else:
                assert False
        self._check_keyword(self._sp(meta), items[0].value)
        return Tree.Workflow(
            self._sp(meta),
            items[0].value,
            inputs,
            elements,
            outputs,
            parameter_meta or dict(),
            meta_section or dict(),
            output_idents,
            output_idents_pos,
        )

    def struct(self, meta, items):
        assert len(items) >= 1
        name = items[0]
        self._check_keyword(self._sp(meta), name)
        members = {}
        for d in items[1:]:
            assert not d.expr
            if d.name in members:
                raise Error.MultipleDefinitions(
                    self._sp(meta), f"duplicate struct member '{d.name}'"
                )
            members[d.name] = d.type
        return Tree.StructTypeDef(self._sp(meta), name, members)

    def import_alias(self, meta, items):
        assert len(items) == 2
        self._check_keyword(self._sp(meta), items[1].value)
        return (items[0].value, items[1].value)

    def import_doc(self, meta, items):
        pos = self._sp(meta)
        uri = items[0]
        if len(items) > 1 and isinstance(items[1], str):
            namespace = items[1].value
        else:
            # infer namespace from filename/URI
            namespace = uri
            try:
                namespace = namespace[namespace.rindex("/") + 1 :]
            except ValueError:
                pass
            namespace = namespace.split("?")[0].split(".")[0]
        if not regex.fullmatch("[a-zA-Z][a-zA-Z0-9_]*", namespace) or namespace in self._keywords:
            raise Error.SyntaxError(
                pos,
                """declare an import namespace that follows WDL name rules and isn't a language keyword """
                """(import "filename" as some_namespace)""",
                self._version,
                self._declared_version,
            )
        aliases = [p for p in items[1:] if isinstance(p, tuple)]
        return Tree.DocImport(pos=pos, uri=uri, namespace=namespace, aliases=aliases, doc=None)

    def document(self, meta, items):
        imports = []
        structs = {}
        tasks = []
        workflow = None
        for item in items:
            if isinstance(item, Tree.Task):
                tasks.append(item)
            elif isinstance(item, Tree.Workflow):
                if workflow is not None:
                    raise Error.MultipleDefinitions(
                        self._sp(meta), "Document has multiple workflows"
                    )
                workflow = item
            elif isinstance(item, Tree.StructTypeDef):
                if item.name in structs:
                    raise Error.MultipleDefinitions(
                        self._sp(meta), "multiple structs named " + item.name
                    )
                structs[item.name] = item
            elif isinstance(item, lark.Tree) and item.data == "version":
                pass
            elif isinstance(item, Tree.DocImport):
                imports.append(item)
            else:
                assert False
        comments = [
            Tree.SourceComment(
                SourcePosition(
                    uri=self.uri,
                    abspath=self.abspath,
                    line=comment.line,
                    column=comment.column,
                    end_line=comment.end_line or comment.line,
                    end_column=comment.end_column or (comment.column + len(comment.value)),
                ),
                text=comment.value,
            )
            for comment in self._comments
        ]

        return Tree.Document(
            self._source_text,
            self._sp(meta),
            imports,
            structs,
            tasks,
            workflow,
            comments,
            self._declared_version,
        )


# have lark pass the 'meta' with line/column numbers to each transformer method
for _klass in [_ExprTransformer, _DocTransformer]:
    for name, method in inspect.getmembers(_klass, inspect.isfunction):
        if not name.startswith("_"):
            setattr(_klass, name, lark.v_args(meta=True)(method))


def parse_expr(txt: str, version: Optional[str] = None) -> Expr.Base:
    version = version or "1.0"
    try:
        xformer = _ExprTransformer()
        setattr(xformer, "_version", version)
        return xformer.transform(parse(_grammar.get(version)[0], txt, "expr")[0])
    except lark.exceptions.UnexpectedInput as exn:
        pos = SourcePosition(
            uri="(buffer)",
            abspath="(buffer)",
            line=getattr(exn, "line", 0),
            column=getattr(exn, "column", 0),
            end_line=getattr(exn, "line", 0),
            end_column=getattr(exn, "column", 0),
        )
        raise Error.SyntaxError(pos, str(exn), version, None) from None
    except lark.exceptions.VisitError as exn:
        exn2 = exn.__context__ or exn
        if isinstance(exn2, Error._BadCharacterEncoding):
            raise Error.SyntaxError(
                exn2.pos,
                "Bad escape sequence in string literal",
                version,
                None,
            ) from None
        # attach WDL version info to all parser exceptions (not just SyntaxError)
        setattr(exn2, "wdl_version", version)
        setattr(exn2, "declared_wdl_version", None)
        raise exn2 from None


def _parse_doctransformer(
    terminal: str,
    txt: str,
    version: str,
    declared_version: Optional[str] = None,
    uri: str = "",
    abspath: str = "",
) -> Any:
    npos = SourcePosition(uri=uri, abspath=abspath, line=0, column=0, end_line=0, end_column=0)
    try:
        (grammar, keywords) = _grammar.get(version)
    except KeyError:
        raise Error.SyntaxError(
            npos,
            f"unknown WDL version {version}; choices: " + ", ".join(_grammar.versions.keys()),
            version,
            declared_version,
        ) from None
    try:
        raw_ast, comments = parse(grammar, txt, terminal)
        return _DocTransformer(
            source_text=txt,
            uri=uri,
            abspath=abspath,
            keywords=keywords,
            comments=comments,
            version=version,
            declared_version=declared_version,
        ).transform(raw_ast)
    except lark.exceptions.UnexpectedInput as exn:
        pos = SourcePosition(
            uri=(uri if uri else "(buffer)"),
            abspath=(abspath if abspath else "(buffer)"),
            line=getattr(exn, "line", 0),
            column=getattr(exn, "column", 0),
            end_line=getattr(exn, "line", 0),
            end_column=getattr(exn, "column", 0),
        )
        raise Error.SyntaxError(pos, str(exn), version, declared_version) from None
    except lark.exceptions.VisitError as exn:
        exn2 = exn.__context__ or exn
        if isinstance(exn2, Error._BadCharacterEncoding):
            raise Error.SyntaxError(
                exn2.pos,
                "Bad escape sequence in string literal",
                version,
                declared_version,
            ) from None
        # attach WDL version info to all parser exceptions (not just SyntaxError)
        setattr(exn2, "wdl_version", version)
        setattr(exn2, "declared_wdl_version", declared_version)
        raise exn2 from None


def parse_tasks(txt: str, version: Optional[str] = None) -> List[Tree.Task]:
    return _parse_doctransformer("tasks", txt, version or "draft-2")


def parse_bound_decl(txt: str, version: Optional[str] = None) -> Tree.Decl:
    return _parse_doctransformer("bound_decl", txt, version or "draft-2")


def parse_document(
    txt: str, version: Optional[str] = None, uri: str = "", abspath: str = ""
) -> Tree.Document:
    npos = SourcePosition(uri=uri, abspath=abspath, line=0, column=0, end_line=0, end_column=0)
    if not txt.strip():
        return Tree.Document(txt, npos, [], {}, [], None, [], None)
    declared_version = None
    for line in txt.split("\n"):
        line = line.strip()
        if line and line[0] != "#":
            if line.startswith("version "):
                declared_version = line[8:]
            break
    version = version or declared_version or "draft-2"
    assert isinstance(version, str)
    return _parse_doctransformer(
        "document", txt, version, declared_version=declared_version, uri=uri, abspath=abspath
    )<|MERGE_RESOLUTION|>--- conflicted
+++ resolved
@@ -396,14 +396,10 @@
             d[k] = v
         return {"runtime": d}
 
-<<<<<<< HEAD
-    def hints_section(self, items, meta):
+    def hints_section(self, meta, items):
         return {"hints": items[0]}
 
-    def task(self, items, meta):
-=======
     def task(self, meta, items):
->>>>>>> 59622403
         d = {"noninput_decls": []}
         for item in items:
             if isinstance(item, dict):
