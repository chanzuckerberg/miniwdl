"""
Abstract syntax tree (AST) for WDL documents, containing tasks and workflows, which contain
declarations, calls, and scatter & if sections. The AST is typically constructed by
:func:`~WDL.load`.

The ``WDL.Tree.*`` classes are also exported by the base ``WDL`` module, i.e. ``WDL.Tree.Document``
can be abbreviated ``WDL.Document``.

.. inheritance-diagram:: WDL.Tree
"""

import os
import errno
import itertools
import asyncio
from typing import (
    Any,
    List,
    Optional,
    Dict,
    Tuple,
    Union,
    Iterable,
    Callable,
    Generator,
    Set,
    NamedTuple,
    Awaitable,
)
from abc import ABC, abstractmethod
from .Error import SourcePosition, SourceNode
from . import Type, Expr, Env, Error, StdLib, _parser, _util


class StructTypeDef(SourceNode):
    """WDL struct type definition"""

    name: str
    """
    :type: str

    Name of the struct type (in the current document)
    """

    members: Dict[str, Type.Base]
    """
    :type: Dict[str, WDL.Type.Base]

    Member names and types
    """

    imported: "Optional[Tuple[Document,StructTypeDef]]"
    """
    :type: Optional[Tuple[Document,StructTypeDef]]

    If this struct is imported from another document, references that document and its definition
    there. The referenced definition might itself be imported from yet another document.
    """

    def __init__(
        self,
        pos: SourcePosition,
        name: str,
        members: Dict[str, Type.Base],
        imported: "Optional[Tuple[Document,StructTypeDef]]" = None,
    ) -> None:
        super().__init__(pos)
        self.name = name
        self.members = members
        self.imported = imported

    @property
    def type_id(self) -> str:
        """
        :type: str

        A string canonically describing the member names and their types, excluding the struct type name; useful to
        unify aliased struct types.
        """
        return Type._struct_type_id(self.members)


class WorkflowNode(SourceNode, ABC):
    """
    Base class for workflow "nodes" including declarations, calls, and scatter/if sections and
    their bodies.

    Each node has a human-readable ID string which is unique within the workflow. It also exposes
    the set of workflow node IDs upon which it depends. Abstractly, workflow execution can proceed
    by "visiting" each node once all of its dependencies have been visited, performing some
    action(s) appropriate to the specific node type (such as evaluating a WDL expression and
    binding a name in the environment, or executing a task and binding its outputs).
    """

    workflow_node_id: str
    """
    :type: str

    Human-readable node ID unique within the current workflow
    """

    scatter_depth: int
    """
    :type: int

    How many nested scatter sections the node lies within. This information is useful for runtime
    dependency analysis in workflows with scatters. When scatter sections are nested within
    conditional sections or vice versa, this counts the scatters only.
    """

    _memo_workflow_node_dependencies: Optional[Set[str]] = None

    def __init__(self, workflow_node_id: str, pos: SourcePosition):
        super().__init__(pos)
        self.workflow_node_id = workflow_node_id
        self.scatter_depth = 0

    @property
    def workflow_node_dependencies(self) -> Set[str]:
        """
        :type: Set[str]

        Set of workflow node IDs on which this node depends. Available once workflow has been
        typechecked.
        """
        # in particular, requires all ident expressions have their referees resolved
        # memoize
        if self._memo_workflow_node_dependencies is None:
            self._memo_workflow_node_dependencies = set(self._workflow_node_dependencies())
        return self._memo_workflow_node_dependencies

    @abstractmethod
    def _workflow_node_dependencies(self) -> Iterable[str]:
        # to be supplied by subclasses
        raise NotImplementedError()

    @abstractmethod
    def add_to_type_env(
        self, struct_typedefs: Env.Bindings[StructTypeDef], type_env: Env.Bindings[Type.Base]
    ) -> Env.Bindings[Type.Base]:
        # typechecking helper -- add this node to the type environment; for sections, this includes
        # everything in the section body as visible outside of the section.
        raise NotImplementedError()

    def _increment_scatter_depth(self) -> None:
        for ch in self.children:
            if isinstance(ch, WorkflowNode):
                ch._increment_scatter_depth()
        self.scatter_depth += 1


class Decl(WorkflowNode):
    """
    A value declaration within a task or workflow.

    Within a task, the declarations can be viewed as "workflow nodes" insofar as they must be
    evaluated in an order consistent with their dependency structure, and ensured acyclic. The
    "workflow node IDs" of a task's declarations are unique within the task only, and unrelated to
    the top-level workflow, if any, in the WDL document.
    """

    type: Type.Base
    ":type: WDL.Type.Base"
    name: str
    """Declared value name

    :type: str"""
    expr: Optional[Expr.Base]
    """:type: Optional[WDL.Expr.Base]

    Bound expression, if any"""

    def __init__(
        self,
        pos: SourcePosition,
        type: Type.Base,
        name: str,
        expr: Optional[Expr.Base] = None,
        id_prefix="decl",
    ) -> None:
        super().__init__(id_prefix + "-" + name, pos)
        self.type = type
        self.name = name
        self.expr = expr

    def __str__(self) -> str:
        if self.expr is None:
            return "{} {}".format(str(self.type), self.name)
        return "{} {} = {}".format(str(self.type), self.name, str(self.expr))

    __repr__ = __str__

    @property
    def children(self) -> Iterable[SourceNode]:
        ""
        if self.expr:
            yield self.expr

    def add_to_type_env(
        self,
        struct_typedefs: Env.Bindings[StructTypeDef],
        type_env: Env.Bindings[Type.Base],
        collision_ok: bool = False,
    ) -> Env.Bindings[Type.Base]:
        # Add an appropriate binding in the type env, after checking for name
        # collision.
        if not collision_ok:
            if self.name in type_env:
                raise Error.MultipleDefinitions(self, "Multiple declarations of " + self.name)
            if type_env.has_namespace(self.name):
                raise Error.MultipleDefinitions(self, "Value/call name collision on " + self.name)
        _resolve_struct_typedefs(self.pos, self.type, struct_typedefs)
        if isinstance(self.type, Type.StructInstance):
            return _add_struct_instance_to_type_env(self.name, self.type, type_env, ctx=self)
        return type_env.bind(self.name, self.type, self)

    def typecheck(
        self,
        type_env: Env.Bindings[Type.Base],
        stdlib: Optional[StdLib.Base] = None,
        check_quant: bool = True,
    ) -> None:
        # Infer the expression's type and ensure it checks against the declared
        # type. One time use!
        if self.expr:
            self.expr.infer_type(type_env, stdlib=stdlib, check_quant=check_quant).typecheck(
                self.type
            )

    def _workflow_node_dependencies(self) -> Iterable[str]:
        yield from _expr_workflow_node_dependencies(self.expr)


class Task(SourceNode):
    """
    WDL Task
    """

    name: str
    """:type: str"""
    inputs: Optional[List[Decl]]
    """:type: Optional[List[WDL.Tree.Decl]]

    Declarations in the ``input{}`` task section, if it's present"""
    postinputs: List[Decl]
    """:type: List[WDL.Tree.Decl]

    Declarations outside of the ``input{}`` task section"""
    command: Expr.String
    ":type: WDL.Expr.String"
    outputs: List[Decl]
    """:type: List[WDL.Tree.Decl]

    Output declarations"""
    parameter_meta: Dict[str, Any]
    """:type: Dict[str,Any]

    ``parameter_meta{}`` section as a JSON-like dict"""
    runtime: Dict[str, Expr.Base]
    """:type: Dict[str,WDL.Expr.Base]

    ``runtime{}`` section, with keys and corresponding expressions to be evaluated"""
    meta: Dict[str, Any]
    """:type: Dict[str,Any]

    ``meta{}`` section as a JSON-like dict"""

    def __init__(
        self,
        pos: SourcePosition,
        name: str,
        inputs: Optional[List[Decl]],
        postinputs: List[Decl],
        command: Expr.String,
        outputs: List[Decl],
        parameter_meta: Dict[str, Any],
        runtime: Dict[str, Expr.Base],
        meta: Dict[str, Any],
    ) -> None:
        super().__init__(pos)
        self.name = name
        self.inputs = inputs
        self.postinputs = postinputs
        self.command = command
        self.outputs = outputs
        self.parameter_meta = parameter_meta
        self.runtime = runtime
        self.meta = meta
        # TODO: enforce validity constraints on parameter_meta and runtime
        # TODO: if the input section exists, then all postinputs decls must be
        #       bound

    @property
    def available_inputs(self) -> Env.Bindings[Decl]:
        """:type: WDL.Env.Bindings[WDL.Tree.Decl]

        Yields the task's input declarations. This is all declarations in the
        task's ``input{}`` section, if it's present. Otherwise, it's all
        declarations in the task, excluding outputs. (This dichotomy bridges
        pre-1.0 and 1.0+ WDL versions.)

        Each input is at the top level of the Env, with no namespace.
        """
        ans = Env.Bindings()
        for decl in reversed(self.inputs if self.inputs is not None else self.postinputs):
            ans = ans.bind(decl.name, decl)
        return ans

    @property
    def required_inputs(self) -> Env.Bindings[Decl]:
        """:type: WDL.Env.Bindings[WDL.Tree.Decl]

        Yields the input declarations which are required to call the task
        (available inputs that are unbound and non-optional).

        Each input is at the top level of the Env, with no namespace.
        """
        ans = Env.Bindings()
        for b in reversed(list(self.available_inputs)):
            assert isinstance(b, Env.Binding)
            d: Decl = b.value
            if d.expr is None and d.type.optional is False:
                ans = Env.Bindings(b, ans)
        return ans

    @property
    def effective_outputs(self) -> Env.Bindings[Type.Base]:
        """:type: WDL.Env.Bindings[Type.Base]

        Yields each task output with its type, at the top level of the Env with
        no namespace. (Present for isomorphism with
        ``Workflow.effective_outputs``)
        """
        ans = Env.Bindings()
        for decl in reversed(self.outputs):
            ans = ans.bind(decl.name, decl.type, decl)
        return ans

    @property
    def children(self) -> Iterable[SourceNode]:
        ""
        for d in self.inputs or []:
            yield d
        for d in self.postinputs:
            yield d
        yield self.command
        for d in self.outputs:
            yield d
        for _, ex in self.runtime.items():
            yield ex

    def typecheck(
        self,
        struct_typedefs: Optional[Env.Bindings[StructTypeDef]] = None,
        check_quant: bool = True,
    ) -> None:
        struct_typedefs = struct_typedefs or Env.Bindings()
        # warm-up check: if input{} section exists then all postinput decls
        # must be bound
        if self.inputs is not None:
            for decl in self.postinputs:
                if not decl.type.optional and not decl.expr:
                    raise Error.StrayInputDeclaration(
                        self,
                        "unbound non-optional declaration {} {} outside task input{} section".format(
                            str(decl.type), decl.name, "{}"
                        ),
                    )
        # First collect a type environment for all the input & postinput
        # declarations, so that we're prepared for possible forward-references
        # in their right-hand side expressions.
        type_env = Env.Bindings()
        for decl in (self.inputs or []) + self.postinputs:
            type_env = decl.add_to_type_env(struct_typedefs, type_env)

        with Error.multi_context() as errors:
            # Pass through input & postinput declarations again, typecheck their
            # right-hand side expressions against the type environment.
            for decl in (self.inputs or []) + self.postinputs:
                errors.try1(lambda: decl.typecheck(type_env, check_quant=check_quant))
            # Typecheck the command (string)
            errors.try1(
                lambda: self.command.infer_type(type_env, check_quant=check_quant).typecheck(
                    Type.String()
                )
            )
            for b in self.available_inputs:
                errors.try1(lambda: _check_serializable_map_keys(b.value.type, b.name, b.value))
            # Typecheck runtime expressions
            for _, runtime_expr in self.runtime.items():
                errors.try1(
                    lambda runtime_expr=runtime_expr: runtime_expr.infer_type(
                        type_env, check_quant=check_quant
                    ).typecheck(Type.String())
                )
            # Add output declarations to type environment
            for decl in self.outputs:
                type_env2 = errors.try1(
                    lambda decl=decl: decl.add_to_type_env(struct_typedefs, type_env)
                )
                if type_env2:
                    type_env = type_env2
            errors.maybe_raise()
            # Typecheck the output expressions
            stdlib = StdLib.TaskOutputs()
            for decl in self.outputs:
                errors.try1(
                    lambda: decl.typecheck(type_env, stdlib=stdlib, check_quant=check_quant)
                )
<<<<<<< HEAD
                if _has_directories(decl.type):
                    # FIXME
                    raise Error.ValidationError(
                        decl, "Directory outputs aren't supported in this version of miniwdl"
                    )
                errors.try1(lambda: _check_serializable_map_keys(decl.type, decl.name, decl))
=======
>>>>>>> dfd22451

        # check for cyclic dependencies among decls
        _detect_cycles(
            # pyre-ignore
            _decl_dependency_matrix([ch for ch in self.children if isinstance(ch, Decl)])
        )


class Call(WorkflowNode):
    """A call (within a workflow) to a task or sub-workflow"""

    callee_id: List[str]
    """
    :type: List[str]

    The called task; either one string naming a task in the current document, or an import
    namespace and task name.
    """
    name: str
    """:type: string

    Call name, defaults to task/workflow name"""
    inputs: Dict[str, Expr.Base]
    """
    :type: Dict[str,WDL.Expr.Base]

    Call inputs provided"""

    callee: Optional[Union[Task, "Workflow"]]
    """
    :type: Union[WDL.Tree.Task, WDL.Tree.Workflow]

    Refers to the ``Task`` or imported ``Workflow`` object to be called (after AST typechecking)"""

    def __init__(
        self,
        pos: SourcePosition,
        callee_id: List[str],
        alias: Optional[str],
        inputs: Dict[str, Expr.Base],
    ) -> None:
        assert callee_id
        self.callee_id = callee_id
        self.name = alias if alias is not None else self.callee_id[-1]
        super().__init__("call-" + self.name, pos)
        self.inputs = inputs
        self.callee = None

    @property
    def children(self) -> Iterable[SourceNode]:
        ""
        for _, ex in self.inputs.items():
            yield ex

    def resolve(self, doc: "Document") -> None:
        # Set self.callee to the Task/Workflow being called. Use exactly once
        # prior to add_to_type_env() or typecheck_input()
        if self.callee:
            return
        callee_doc = None
        if len(self.callee_id) == 1:
            callee_doc = doc
        elif len(self.callee_id) == 2:
            for imp in doc.imports:
                if imp.namespace == self.callee_id[0]:
                    callee_doc = imp.doc
        if callee_doc:
            assert isinstance(callee_doc, Document)
            wf = callee_doc.workflow
            if isinstance(wf, Workflow) and wf.name == self.callee_id[-1]:
                if callee_doc is doc:
                    raise Error.CircularDependencies(self)
                if not wf.complete_calls or (wf.outputs is None and wf.effective_outputs):
                    raise Error.UncallableWorkflow(self, ".".join(self.callee_id))
                self.callee = wf
            else:
                for task in callee_doc.tasks:
                    if task.name == self.callee_id[-1]:
                        self.callee = task
        if self.callee is None:
            raise Error.NoSuchTask(self, ".".join(self.callee_id))
        assert doc.workflow
        if self.name == doc.workflow.name:
            raise Error.MultipleDefinitions(
                self, "Call's name may not equal the containing workflow's"
            )
        assert isinstance(self.callee, (Task, Workflow))

    def add_to_type_env(
        self, struct_typedefs: Env.Bindings[StructTypeDef], type_env: Env.Bindings[Type.Base]
    ) -> Env.Bindings[Type.Base]:
        # Add the call's outputs to the type environment under the appropriate
        # namespace, after checking for namespace collisions.
        assert self.callee
        if self.name in type_env:
            raise Error.MultipleDefinitions(self, "Value/call name collision on " + self.name)
        if type_env.has_namespace(self.name):
            raise Error.MultipleDefinitions(
                self,
                "Workflow has multiple calls named {}; give calls distinct names using `call {} as NAME ...`".format(
                    self.name, self.callee.name
                ),
            )
        # add empty namespace in case self.effective_outputs is empty
        return Env.merge(self.effective_outputs, type_env.with_empty_namespace(self.name))

    def typecheck_input(self, type_env: Env.Bindings[Type.Base], check_quant: bool) -> bool:
        # Check the input expressions against the callee's inputs. One-time use.
        # Returns True if the call supplies all required inputs, False otherwise.
        assert self.callee

        # Make a set of the input names which are required for this call
        required_inputs = set(decl.name for decl in self.callee.required_inputs)

        # typecheck call inputs against task/workflow input declarations
        with Error.multi_context() as errors:
            for name, expr in self.inputs.items():
                try:
                    decl = self.callee.available_inputs[name]
                    errors.try1(
                        lambda expr=expr, decl=decl: expr.infer_type(
                            type_env, check_quant=check_quant
                        ).typecheck(decl.type)
                    )
                except KeyError:
                    errors.append(Error.NoSuchInput(expr, name))
                if name in required_inputs:
                    required_inputs.remove(name)
        assert (not required_inputs) == (not list(self.required_inputs))
        return not required_inputs

    @property
    def available_inputs(self) -> Env.Bindings[Decl]:
        """:type: WDL.Env.Bindings[WDL.Tree.Decl]

        Yields the task/workflow inputs which are *not* supplied in the call
        ``inputs:``, and thus may be supplied at workflow launch; in namespaces
        according to the call names.
        """
        assert self.callee

        supplied_inputs = set(self.inputs.keys())
        return self.callee.available_inputs.filter(
            lambda b: b.name not in supplied_inputs
        ).wrap_namespace(self.name)

    @property
    def required_inputs(self) -> Env.Bindings[Decl]:
        """:type: WDL.Env.Bindings[WDL.Tree.Decl]

        Yields the required task/workflow inputs which are *not* supplied in
        the call ``inputs:`` (incomplete calls), and thus must be supplied at
        workflow launch; in namespaces according to the call name.
        """
        assert self.callee

        supplied_inputs = set(self.inputs.keys())
        return self.callee.required_inputs.filter(
            lambda b: b.name not in supplied_inputs
        ).wrap_namespace(self.name)

    @property
    def effective_outputs(self) -> Env.Bindings[Type.Base]:
        """:type: WDL.Env.Bindings[WDL.Tree.Decl]

        Yields the effective outputs of the callee Task or Workflow, in a
        namespace according to the call name.
        """
        ans = Env.Bindings()
        assert self.callee
        for outp in reversed(list(self.callee.effective_outputs)):
            ans = ans.bind(self.name + "." + outp.name, outp.value, self)
        return ans

    def _workflow_node_dependencies(self) -> Iterable[str]:
        for expr in self.inputs.values():
            yield from _expr_workflow_node_dependencies(expr)


class Gather(WorkflowNode):
    """
    A ``Gather`` node symbolizes the operation to gather an array of declared values or call
    outputs in a scatter section, or optional values from a conditional section. These operations
    are implicit in the WDL syntax, but explicating them in the AST facilitates analysis of the
    workflow's data types and dependency structure.

    Each scatter/conditional section provides ``Gather`` nodes to expose the section body's
    products to the rest of the workflow. When a :class:`WDL.Expr.Ident` elsewhere identifies a
    node inside the section, its ``referee`` attribute is the corresponding ``Gather`` node, which
    in turn references the interior node. The interior node might itself be another ``Gather``
    node, from a nested scatter/conditional section.
    """

    section: "WorkflowSection"
    """
    :type: WorkflowSection

    The ``Scatter``/``Conditional`` section implying this Gather operation
    """

    referee: "Union[Decl, Call, Gather]"
    """
    :type: Union[Decl, Call, Gather]

    The ``Decl``, ``Call``, or sub-``Gather`` node from which this operation "gathers"
    """

    def __init__(self, section: "WorkflowSection", referee: "Union[Decl, Call, Gather]") -> None:
        super().__init__("gather-" + referee.workflow_node_id, referee.pos)
        self.section = section
        self.referee = referee

    def add_to_type_env(
        self, struct_typedefs: Env.Bindings[StructTypeDef], type_env: Env.Bindings[Type.Base]
    ) -> Env.Bindings[Type.Base]:
        raise NotImplementedError()

    def _workflow_node_dependencies(self) -> Iterable[str]:
        yield self.referee.workflow_node_id

    @property
    def children(self) -> Iterable[SourceNode]:
        ""
        # section & referee are NOT 'children' of Gather
        return []

    @property
    def final_referee(self) -> Union[Decl, Call]:
        """
        The ``Decl`` or ``Call`` node found at the end of the referee chain through any nested
        ``Gather`` nodes
        """
        ans = self.referee
        while isinstance(ans, Gather):
            ans = ans.referee
        assert isinstance(ans, (Decl, Call))
        return ans


class WorkflowSection(WorkflowNode):
    """
    Base class for workflow nodes representing scatter and conditional sections
    """

    body: List[WorkflowNode]
    """
    :type: List[WorkflowNode]

    Section body, potentially including nested sections.
    """
    gathers: Dict[str, Gather]
    """
    :type: Dict[str, Gather]

    ``Gather`` nodes exposing the section body's products to the rest of the workflow. The dict is
    keyed by ``workflow_node_id`` of the interior node, to expedite looking up the corresponding
    gather node.

    The section's body and gather nodes do not explicitly include the section node among their
    dependencies. Such dependence is implicit because the body subgraph can be "instantiated" only
    upon visiting the section node at runtime.
    """

    _type_env: Optional[Env.Bindings[Type.Base]] = None
    """
    After typechecking: the type environment, INSIDE the section, consisting of
    - everything available outside of the section
    - declarations and call outputs in the scatter (singletons)
    - declarations & outputs gathered from sub-sections (arrays/optionals)
    - the scatter variable, if applicable
    """

    def __init__(self, body: List[WorkflowNode], *args, **kwargs):
        super().__init__(*args, **kwargs)
        self.body = body
        # TODO: add dependency on self to each body node?
        # populate gathers
        self.gathers = dict()
        for elt in self.body:
            if isinstance(elt, (Decl, Call)):
                assert elt.workflow_node_id not in self.gathers
                self.gathers[elt.workflow_node_id] = Gather(self, elt)
            elif isinstance(elt, WorkflowSection):
                # gather gathers!
                for subgather in elt.gathers.values():
                    assert subgather.workflow_node_id not in self.gathers
                    self.gathers[subgather.workflow_node_id] = Gather(self, subgather)

    @property
    def children(self) -> Iterable[SourceNode]:
        ""
        for elt in self.body:
            yield elt
        for elt in self.gathers.values():
            yield elt

    @property
    @abstractmethod
    def effective_outputs(self) -> Env.Bindings[Type.Base]:
        raise NotImplementedError()


class Scatter(WorkflowSection):
    """Workflow scatter section"""

    variable: str
    """
    :type: string

    Scatter variable name"""
    expr: Expr.Base
    """
    :type: WDL.Expr.Base

    Expression for the array over which to scatter"""

    def __init__(
        self, pos: SourcePosition, variable: str, expr: Expr.Base, body: List[WorkflowNode]
    ) -> None:
        super().__init__(body, "scatter-L{}C{}-{}".format(pos.line, pos.column, variable), pos)
        self.variable = variable
        self.expr = expr

        for body_node in self.body:
            body_node._increment_scatter_depth()
            # excluded our gather nodes, which are not "within" the section

    @property
    def children(self) -> Iterable[SourceNode]:
        ""
        yield self.expr
        yield from super().children

    def add_to_type_env(
        self, struct_typedefs: Env.Bindings[StructTypeDef], type_env: Env.Bindings[Type.Base]
    ) -> Env.Bindings[Type.Base]:
        # Add declarations and call outputs in this section as they'll be
        # available outside of the section (i.e. a declaration of type T is
        # seen as Array[T] outside)

        inner_type_env = Env.Bindings()
        for elt in self.body:
            inner_type_env = elt.add_to_type_env(struct_typedefs, inner_type_env)
        # Subtlety: if the scatter array is statically nonempty, then so too
        # are the arrayized values.
        nonempty = isinstance(self.expr._type, Type.Array) and self.expr._type.nonempty

        # array-ize each inner type binding and add gather nodes
        def arrayize(binding: Env.Binding[Type.Base]) -> Env.Binding[Type.Base]:
            return Env.Binding(  # pyre-ignore
                binding.name,
                Type.Array(binding.value, nonempty=nonempty),
                self.gathers[binding.info.workflow_node_id],
            )

        return Env.merge(inner_type_env.map(arrayize), type_env)

    @property
    def effective_outputs(self) -> Env.Bindings[Type.Base]:
        # Yield the outputs of calls in this section and subsections, typed
        # and namespaced appropriately, as they'll be propagated if the
        # workflow lacks an explicit output{} section
        nonempty = isinstance(self.expr._type, Type.Array) and self.expr._type.nonempty
        inner_outputs = Env.Bindings()
        for elt in self.body:
            if not isinstance(elt, Decl):
                assert isinstance(elt, (Call, Scatter, Conditional))
                inner_outputs = Env.merge(elt.effective_outputs, inner_outputs)

        def arrayize(binding: Env.Binding[Type.Base]) -> Env.Binding[Type.Base]:
            return Env.Binding(  # pyre-ignore
                binding.name,
                Type.Array(binding.value, nonempty=nonempty),
                self.gathers[binding.info.workflow_node_id],
            )

        return inner_outputs.map(arrayize)  # pyre-ignore

    def _workflow_node_dependencies(self) -> Iterable[str]:
        yield from _expr_workflow_node_dependencies(self.expr)


class Conditional(WorkflowSection):
    """Workflow conditional (if) section"""

    expr: Expr.Base
    """
    :tree: WDL.Expr.Base

    Boolean expression"""

    def __init__(self, pos: SourcePosition, expr: Expr.Base, body: List[WorkflowNode]) -> None:
        super().__init__(body, "if-L{}C{}".format(pos.line, pos.column), pos)
        # TODO: add to id the name of 'shallowest' (closest to root) ident in expr
        self.expr = expr

    @property
    def children(self) -> Iterable[SourceNode]:
        ""
        yield self.expr
        yield from super().children

    def add_to_type_env(
        self, struct_typedefs: Env.Bindings[StructTypeDef], type_env: Env.Bindings[Type.Base]
    ) -> Env.Bindings[Type.Base]:
        # Add declarations and call outputs in this section as they'll be
        # available outside of the section (i.e. a declaration of type T is
        # seen as T? outside)

        inner_type_env = Env.Bindings()
        for elt in self.body:
            inner_type_env = elt.add_to_type_env(struct_typedefs, inner_type_env)

        # optional-ize each inner type binding and add gather nodes
        def optionalize(binding: Env.Binding[Type.Base]) -> Env.Binding[Type.Base]:
            return Env.Binding(
                binding.name,
                binding.value.copy(optional=True),
                self.gathers[binding.info.workflow_node_id],
            )

        return Env.merge(inner_type_env.map(optionalize), type_env)

    @property
    def effective_outputs(self) -> Env.Bindings[Type.Base]:
        # Yield the outputs of calls in this section and subsections, typed
        # and namespaced appropriately, as they'll be propagated if the
        # workflow lacks an explicit output{} section
        inner_outputs = Env.Bindings()
        for elt in self.body:
            if isinstance(elt, (Call, WorkflowSection)):
                inner_outputs = Env.merge(elt.effective_outputs, inner_outputs)

        def optionalize(binding: Env.Binding[Type.Base]) -> Env.Binding[Type.Base]:
            return Env.Binding(
                binding.name,
                binding.value.copy(optional=True),
                self.gathers[binding.info.workflow_node_id],
            )

        return inner_outputs.map(optionalize)  # pyre-ignore

    def _workflow_node_dependencies(self) -> Iterable[str]:
        yield from _expr_workflow_node_dependencies(self.expr)


class Workflow(SourceNode):
    name: str
    ":type: str"
    inputs: Optional[List[Decl]]
    """:type: List[WDL.Tree.Decl]

    Declarations in the ``input{}`` workflow section, if it's present"""
    body: List[WorkflowNode]
    """:type: List[Union[WDL.Tree.Decl,WDL.Tree.Call,WDL.Tree.Scatter,WDL.Tree.Conditional]]

    Workflow body in between ``input{}`` and ``output{}`` sections, if any
    """
    outputs: Optional[List[Decl]]
    """:type: Optional[List[WDL.Tree.Decl]]

    Workflow output declarations, if the ``output{}`` section is present"""
    # following two fields temporarily hold old-style (pre 1.0) outputs with
    # bare identifiers or namespace wildcards. We postprocess them into
    # full declarations as expected in WDL 1.0+.
    _output_idents: List[List[str]]
    _output_idents_pos: Optional[Error.SourcePosition]
    parameter_meta: Dict[str, Any]
    """
    :type: Dict[str,Any]

    ``parameter_meta{}`` section as a JSON-like dict"""
    meta: Dict[str, Any]
    """
    :type: Dict[str,Any]

    ``meta{}`` section as a JSON-like dict"""

    _type_env: Optional[Env.Bindings[Type.Base]] = None
    """
    After typechecking: the type environment in the main workflow body,
    - declarations at the top level of the workflow body
    - outputs of calls at the top level the workflow body
    - declarations & outputs inside scatter sections (as arrays)
    - declarations & outputs inside conditional sections (as optionals)
    """

    complete_calls: bool
    """
    After typechecking, False if the workflow has a call which does not supply
    all required inputs (and thus cannot be called from another workflow).
    """

    _nodes_by_id: Dict[str, WorkflowNode]  # memoizer

    def __init__(
        self,
        pos: SourcePosition,
        name: str,
        inputs: Optional[List[Decl]],
        body: List[WorkflowNode],
        outputs: Optional[List[Decl]],
        parameter_meta: Dict[str, Any],
        meta: Dict[str, Any],
        output_idents: Optional[List[List[str]]] = None,
        output_idents_pos: Optional[SourcePosition] = None,
    ) -> None:
        super().__init__(pos)
        self.name = name
        self.inputs = inputs
        self.body = body
        self.outputs = outputs
        self._output_idents = output_idents or []
        self._output_idents_pos = output_idents_pos
        self.parameter_meta = parameter_meta
        self.meta = meta
        self.complete_calls = True
        self._nodes_by_id = {}

        # Hack: modify workflow node IDs for output decls since, in draft-2, they could reuse names
        # of earlier decls
        for output_decl in self.outputs or []:
            output_decl.workflow_node_id = output_decl.workflow_node_id.replace("decl-", "output-")

    @property
    def available_inputs(self) -> Env.Bindings[Decl]:
        """:type: WDL.Env.Bindings[WDL.Tree.Decl]

        The workflow's input declarations. This includes:

        1. If the ``input{}`` workflow section is present, all declarations within that section.
        Otherwise, all declarations in the top-level workflow body, excluding outputs. (This
        dichotomy bridges pre-1.0 and 1.0+ WDL versions.) These appear at the top level of the Env,
        with no namespace.

        2. Available inputs of all calls in the workflow, namespaced by the call names.
        """
        ans = Env.Bindings()

        # order of operations here ensures that iterating the env yields decls in the source order
        for c in reversed(list(_calls(self))):
            ans = Env.merge(c.available_inputs, ans)

        if self.inputs is not None:
            for decl in reversed(self.inputs):
                ans = ans.bind(decl.name, decl)
        else:
            for elt in reversed(self.body):
                if isinstance(elt, Decl):
                    ans = ans.bind(elt.name, elt)

        return ans

    @property
    def required_inputs(self) -> Env.Bindings[Decl]:
        """:type: WDL.Env.Bindings[Decl]

        The subset of available inputs which are required to start the workflow.
        """
        ans = Env.Bindings()

        for c in reversed(list(_calls(self))):
            ans = Env.merge(c.required_inputs, ans)

        for b in reversed(list(self.available_inputs)):
            if "." not in b.name:
                d = b.value
                assert isinstance(d, Decl)
                if not d.type.optional and not d.expr:
                    ans = ans.bind(b.name, b.value)

        return ans

    @property
    def effective_outputs(self) -> Env.Bindings[Type.Base]:
        """:type: WDL.Env.Bindings[Decl]

        If the ``output{}`` workflow section is present, yields the names and
        types therein, at the top level of the Env. Otherwise, yield all the
        call outputs, namespaced and typed appropriately.
        """
        ans = Env.Bindings()

        if self.outputs is not None:
            for decl in reversed(self.outputs):
                ans = ans.bind(decl.name, decl.type, decl)
        else:
            for elt in reversed(self.body):
                if isinstance(elt, (Call, WorkflowSection)):
                    ans = Env.merge(elt.effective_outputs, ans)

        return ans

    @property
    def children(self) -> Iterable[SourceNode]:
        ""
        for d in self.inputs or []:
            yield d
        for elt in self.body:
            yield elt
        for d in self.outputs or []:
            yield d

    def typecheck(self, doc: "Document", check_quant: bool) -> None:
        assert doc.workflow is self
        assert self._type_env is None
        # 1. resolve all calls and check for call name collisions
        _resolve_calls(doc)
        # 2. build type environments in the workflow and each scatter &
        #    conditional section therein
        _build_workflow_type_env(doc, check_quant)
        with Error.multi_context() as errors:
            # 3. typecheck the right-hand side expressions of each declaration
            #    and the inputs to each call (descending into scatter & conditional
            #    sections)
            for decl in self.inputs or []:
                errors.try1(
                    lambda decl=decl: decl.typecheck(self._type_env, check_quant=check_quant)
                )
            if errors.try1(lambda: _typecheck_workflow_body(doc, check_quant)) is False:
                self.complete_calls = False
            for b in self.available_inputs:
                errors.try1(lambda: _check_serializable_map_keys(b.value.type, b.name, b.value))
            # 4. convert deprecated output_idents, if any, to output declarations
            if self._output_idents:
                self._rewrite_output_idents()
            # 5. typecheck the output expressions
            if self.outputs:
                output_names = set()
                output_type_env = self._type_env
                assert output_type_env is not None
                for output in self.outputs:
                    assert output.expr
                    if output.name in output_names:
                        errors.append(
                            Error.MultipleDefinitions(
                                output, "multiple workflow outputs named " + output.name
                            )
                        )
                    output_names.add(output.name)
                    # tricky sequence here: we need to call Decl.add_to_type_env to resolve
                    # potential struct type, but:
                    # 1. we may not want it to check for name collision in the usual way in order to
                    #    handle a quirk of draft-2 workflow output style, where an output may take
                    #    the name of another decl in the workflow. Instead we've tracked and
                    #    rejected any duplicate names among the workflow outputs.
                    # 2. we still want to typecheck the output expression againsnt the 'old' type
                    #    environment
                    output_type_env2 = output.add_to_type_env(
                        doc.struct_typedefs,
                        output_type_env,
                        collision_ok=getattr(output, "_rewritten_ident", False),
                    )
                    errors.try1(
                        lambda output=output: output.typecheck(
                            output_type_env, check_quant=check_quant
                        )
                    )
                    output_type_env = output_type_env2
<<<<<<< HEAD
                    if _has_directories(output.type):
                        # FIXME
                        raise Error.ValidationError(
                            output, "Directory outputs aren't supported in this version of miniwdl"
                        )
                    errors.try1(
                        lambda: _check_serializable_map_keys(output.type, output.name, output)
                    )
=======
>>>>>>> dfd22451
        # 6. check for cyclic dependencies
        _detect_cycles(_workflow_dependency_matrix(self))

    def _rewrite_output_idents(self) -> None:
        # for pre-1.0 workflow output sections with a list of namespaced
        # identifiers (instead of bound decls)
        assert self._type_env is not None

        # for each listed identifier, formulate a synthetic declaration
        output_ident_decls = []
        for output_idents in self._output_idents:
            assert self._output_idents_pos
            output_idents = [output_idents]

            if output_idents[0][-1] == "*":
                # wildcard: expand to each call output
                wildcard_namespace_parts = output_idents[0][:-1]
                wildcard_namespace = ".".join(wildcard_namespace_parts)
                output_idents = []
                if not self._type_env.has_namespace(wildcard_namespace):
                    raise Error.NoSuchTask(self._output_idents_pos, wildcard_namespace) from None
                for binding in self._type_env.enter_namespace(wildcard_namespace):
                    assert isinstance(binding, Env.Binding)
                    binding_name = binding.name
                    assert isinstance(binding_name, str)
                    output_idents.append(wildcard_namespace_parts + [binding_name])

            for output_ident in output_idents:
                # the output name is supposed to be 'fully qualified'
                # including the call namespace. we're going to stick it
                # into the decl name with a ., which is a weird corner
                # case!
                synthetic_output_name = ".".join(output_ident)
                try:
                    ty = self._type_env.resolve(synthetic_output_name)
                except KeyError:
                    raise Error.UnknownIdentifier(
                        Expr.Ident(self._output_idents_pos, synthetic_output_name)
                    ) from None
                assert isinstance(ty, Type.Base)
                output_ident_decls.append(
                    Decl(
                        self.pos,
                        ty,
                        synthetic_output_name,
                        Expr.Ident(self._output_idents_pos, synthetic_output_name),
                        id_prefix="output",
                    )
                )

        for decl in output_ident_decls:
            setattr(decl, "_rewritten_ident", True)

        # put the synthetic declarations into self.outputs
        self.outputs = output_ident_decls + self.outputs  # pyre-fixme
        self._output_idents = []

    def get_node(self, workflow_node_id: str) -> WorkflowNode:
        """
        Look up ``WorkflowNode`` by ``workflow_node_id``
        """
        if not self._nodes_by_id:

            def visit(node: SourceNode) -> None:
                if isinstance(node, WorkflowNode):
                    self._nodes_by_id[node.workflow_node_id] = node
                    for ch in node.children:
                        visit(ch)

            for ch in self.children:
                visit(ch)
        return self._nodes_by_id[workflow_node_id]


SourceComment = NamedTuple("SourceComment", [("pos", Error.SourcePosition), ("text", str)])
"""
Position and text of a comment. The text includes the ``#`` and any preceding or trailing
spaces/tabs.
"""

DocImport = NamedTuple(
    "DocImport",
    [
        ("pos", Error.SourcePosition),
        ("uri", str),
        ("namespace", str),
        ("aliases", List[Tuple[str, str]]),
        ("doc", "Optional[Document]"),
    ],
)
"""
Represents one imported document, with position of the import statement, import URI, namespace,
struct type aliases, and (after typechecking) the ``Document`` object.
"""


class Document(SourceNode):
    """
    Top-level document, with imports, tasks, and up to one workflow. Typically returned by
    :func:`~WDL.load`.
    """

    source_text: str
    """
    :type: str

    Original WDL source code text
    """

    source_lines: List[str]
    """
    :type: List[str]

    Original WDL source code text split by newlines. ``SourcePosition`` line numbers are
    one-based, so line number ``L`` corresponds to ``source_lines[L-1]``.
    """

    source_comments: List[Optional[SourceComment]]
    """
    :type: List[Optional[SourceComment]]

    Lookup table for source code comments. ``source_comments`` has the same length as
    ``source_lines``, and each entry is the :class:`WDL.Tree.SourceComment` found on the
    corresponding source line, or ``None`` if the line has no comment.
    """

    wdl_version: Optional[str]
    """
    :type: Optional[str]

    Declared WDL language version; if absent, then assume draft-2.
    """

    imports: List[DocImport]
    """
    :type: List[DocImport]

    Imported documents"""
    struct_typedefs: Env.Bindings[StructTypeDef]
    """:type: Env.Bindings[WDL.Tree.StructTypeDef]"""
    tasks: List[Task]
    """:type: List[WDL.Tree.Task]"""
    workflow: Optional[Workflow]
    """:type: Optional[WDL.Tree.Workflow]"""

    def __init__(
        self,
        source_text: str,
        pos: SourcePosition,
        imports: List[DocImport],
        struct_typedefs: Dict[str, StructTypeDef],
        tasks: List[Task],
        workflow: Optional[Workflow],
        comments: List[SourceComment],
        wdl_version: Optional[str],
    ) -> None:
        super().__init__(pos)
        self.imports = imports
        self.struct_typedefs = Env.Bindings()
        for name, struct_typedef in struct_typedefs.items():
            self.struct_typedefs = self.struct_typedefs.bind(name, struct_typedef)
        self.tasks = tasks
        self.workflow = workflow
        self.source_text = source_text
        self.source_lines = source_text.split("\n")
        self.source_comments = [None for _ in self.source_lines]
        self.wdl_version = wdl_version
        for comment in comments:
            assert self.source_comments[comment.pos.line - 1] is None
            assert self.source_lines[comment.pos.line - 1].endswith(comment.text)
            self.source_comments[comment.pos.line - 1] = comment

    @property
    def children(self) -> Iterable[SourceNode]:
        ""
        for imp in self.imports:
            if imp.doc:
                yield imp.doc
        for stb in self.struct_typedefs:
            assert isinstance(stb, Env.Binding) and isinstance(stb.value, StructTypeDef)
            yield stb.value
        for task in self.tasks:
            yield task
        if self.workflow:
            yield self.workflow

    def typecheck(self, check_quant: bool = True) -> None:
        """Typecheck each task in the document, then the workflow, if any.

        Documents returned by :func:`~WDL.load` have already been typechecked."""
        names = set()
        for imp in self.imports:
            if imp.namespace in names:
                raise Error.MultipleDefinitions(
                    self, "Multiple imports with namespace " + imp.namespace
                )
            names.add(imp.namespace)
        _import_structs(self)
        _initialize_struct_typedefs(self.struct_typedefs)
        names = set()
        # typecheck each task
        with Error.multi_context() as errors:
            for task in self.tasks:
                if task.name in names:
                    errors.append(
                        Error.MultipleDefinitions(task, "Multiple tasks named " + task.name)
                    )
                names.add(task.name)
                errors.try1(
                    lambda task=task: task.typecheck(self.struct_typedefs, check_quant=check_quant)
                )
        # typecheck the workflow
        if self.workflow:
            if self.workflow.name in names:
                raise Error.MultipleDefinitions(
                    self.workflow,
                    "Workflow name collides with a task also named " + self.workflow.name,
                )
            self.workflow.typecheck(self, check_quant=check_quant)


async def resolve_file_import(uri: str, path: List[str], importer: Optional[Document]) -> str:
    if uri.startswith("http://") or uri.startswith("https://"):
        # for now we do nothing with web URIs
        return uri
    if uri.startswith("file:///"):
        uri = uri[7:]
    if os.path.isabs(uri):
        # given an already-absolute filename, just normalize it
        ans = os.path.abspath(uri)
    else:
        # resolving a relative import: before searching the user-provided path directories, try the
        # directory of the importing document (if any), or the current working directory
        # (otherwise)
        path = path + [os.path.dirname(importer.pos.abspath) if importer else os.getcwd()]
        ans = next(
            (
                fn
                for fn in (os.path.abspath(os.path.join(dn, uri)) for dn in reversed(path))
                if os.path.isfile(fn)
            ),
            None,
        )
    if ans and (os.path.isfile(ans) or ans.startswith("/dev/fd/")):
        return ans
    raise FileNotFoundError(errno.ENOENT, os.strerror(errno.ENOENT), uri)


ReadSourceResult = NamedTuple("ReadSourceResult", [("source_text", str), ("abspath", str)])


async def read_source_default(
    uri: str, path: List[str], importer: Optional[Document]
) -> ReadSourceResult:
    abspath = await resolve_file_import(uri, path, importer)
    # TODO: actual async read
    with open(abspath, "r") as infile:
        return ReadSourceResult(source_text=infile.read(), abspath=abspath)


async def _load_async(
    uri: str,
    path: Optional[List[str]] = None,
    check_quant: bool = True,
    read_source: Optional[
        Callable[[str, List[str], Optional[Document]], Awaitable[ReadSourceResult]]
    ] = None,
    import_max_depth: int = 10,
    importer: Optional[Document] = None,
) -> Document:
    path = list(path) if path is not None else []
    read_source = read_source or read_source_default
    uri = uri if uri != "-" else "/dev/stdin"
    read_rslt = await read_source(uri, path, importer)
    # parse the document
    doc = _parser.parse_document(read_rslt.source_text, uri=uri, abspath=read_rslt.abspath)
    assert doc.pos.uri == uri and doc.pos.abspath.endswith(os.path.basename(doc.pos.uri))
    # recursively descend into document's imports, and store the imported
    # documents into doc.imports
    # TODO: are we supposed to do something smart for relative imports
    #       within a document loaded by URI?
    # TODO: concurrent imports
    for i in range(len(doc.imports)):
        imp = doc.imports[i]
        if import_max_depth <= 1:
            raise Error.ImportError(
                imp.pos, imp.uri, "exceeded import_max_depth; circular imports?"
            )
        try:
            subdoc = await _load_async(
                imp.uri,
                path=path,
                check_quant=check_quant,
                read_source=read_source,
                importer=doc,
                import_max_depth=(import_max_depth - 1),
            )
        except Exception as exn:
            raise Error.ImportError(imp.pos, imp.uri) from exn
        doc.imports[i] = DocImport(
            pos=imp.pos, uri=imp.uri, namespace=imp.namespace, aliases=imp.aliases, doc=subdoc
        )
    try:
        doc.typecheck(check_quant=check_quant)
    except Error.ValidationError as exn:
        exn.source_text = read_rslt.source_text
        exn.declared_wdl_version = doc.wdl_version
        raise exn
    except Error.MultipleValidationErrors as multi:
        for exn in multi.exceptions:
            if not exn.source_text:
                exn.source_text = read_rslt.source_text
                exn.declared_wdl_version = doc.wdl_version
        multi.source_text = read_rslt.source_text
        multi.declared_wdl_version = doc.wdl_version
        raise multi
    return doc


def _load(
    uri: str,
    path: Optional[List[str]] = None,
    check_quant: bool = True,
    read_source: Optional[
        Callable[[str, List[str], Optional[Document]], Awaitable[ReadSourceResult]]
    ] = None,
    import_max_depth: int = 10,
    importer: Optional[Document] = None,
) -> Document:
    return asyncio.get_event_loop().run_until_complete(
        _load_async(
            uri,
            path=path,
            importer=importer,
            check_quant=check_quant,
            read_source=read_source,
            import_max_depth=import_max_depth,
        )
    )


#
# Typechecking helper functions
#


def _calls(element: Union[Workflow, WorkflowSection]) -> Generator[Call, None, None]:
    # Yield each Call in the workflow, including those nested within scatter/conditional sections
    for ch in element.children:
        if isinstance(ch, Call):
            yield ch
        elif isinstance(ch, WorkflowSection):
            yield from _calls(ch)


def _resolve_calls(doc: Document) -> None:
    # Resolve all calls in the workflow (descending into scatter & conditional
    # sections).
    if doc.workflow:
        with Error.multi_context() as errors:
            for c in _calls(doc.workflow):
                errors.try1(lambda c=c: c.resolve(doc))


def _build_workflow_type_env(
    doc: Document,
    check_quant: bool,
    self: Optional[Union[Workflow, WorkflowSection]] = None,
    outer_type_env: Optional[Env.Bindings[Type.Base]] = None,
) -> None:
    # Populate each Workflow, Scatter, and Conditional object with its
    # _type_env attribute containing the type environment available in the body
    # of the respective section. This is tricky because:
    # - forward-references to any declaration or call output in the workflow
    #   are valid, except
    #   - circular dependencies, direct or indirect
    #   - (corollary) scatter and conditional expressions can't refer to
    #     anything within the respective section
    # - a scatter variable is visible only inside the scatter
    # - declarations & call outputs of type T within a scatter have type
    #   Array[T] outside of the scatter
    # - declarations & call outputs of type T within a conditional have type T?
    #   outside of the conditional
    #
    # preconditions:
    # - _resolve_calls()
    #
    # postconditions:
    # - typechecks scatter and conditional expressions (recursively)
    # - sets _type_env attributes on each Workflow/Scatter/Conditional
    assert doc.workflow
    self = self or doc.workflow
    if not self:
        return
    assert isinstance(self, WorkflowSection) or self is doc.workflow
    assert self._type_env is None

    # When we've been called recursively on a scatter or conditional section,
    # the 'outer' type environment has everything available in the workflow
    # -except- the body of self.
    type_env = outer_type_env or Env.Bindings()

    if isinstance(self, Workflow):
        # start with workflow inputs
        for decl in self.inputs or []:
            type_env = decl.add_to_type_env(doc.struct_typedefs, type_env)
    elif isinstance(self, Scatter):
        # typecheck scatter array
        self.expr.infer_type(type_env, check_quant=check_quant)
        if not isinstance(self.expr.type, Type.Array):
            raise Error.NotAnArray(self.expr)
        if isinstance(self.expr.type.item_type, Type.Any):
            raise Error.IndeterminateType(self.expr, "can't infer item type of empty array")
        # bind the scatter variable to the array item type within the body
        if self.variable in type_env:
            raise Error.MultipleDefinitions(
                self, "Name collision for scatter variable " + self.variable
            )
        if type_env.has_namespace(self.variable):
            raise Error.MultipleDefinitions(
                self, "Call name collision for scatter variable " + self.variable
            )
        type_env = type_env.bind(self.variable, self.expr.type.item_type, self)
    elif isinstance(self, Conditional):
        # typecheck the condition
        self.expr.infer_type(type_env, check_quant=check_quant)
        if not self.expr.type.coerces(Type.Boolean()):
            raise Error.StaticTypeMismatch(self.expr, Type.Boolean(), self.expr.type)
    else:
        assert False

    # descend into child scatter & conditional elements, if any.
    for child in self.body:
        if isinstance(child, WorkflowSection):
            # prepare the 'outer' type environment for the child element, by
            # adding all its sibling declarations and call outputs
            child_outer_type_env = type_env
            for sibling in self.body:
                if sibling is not child:
                    child_outer_type_env = sibling.add_to_type_env(
                        doc.struct_typedefs, child_outer_type_env
                    )
            _build_workflow_type_env(doc, check_quant, child, child_outer_type_env)
        elif isinstance(child, Decl) and not child.type.optional and not child.expr:
            if doc.workflow.inputs is not None:
                raise Error.StrayInputDeclaration(
                    self,
                    "unbound non-optional declaration {} {} outside workflow input{} section".format(
                        str(child.type), child.name, "{}"
                    ),
                )
            elif not isinstance(self, Workflow):
                raise Error.StrayInputDeclaration(
                    self,
                    "unbound non-optional declaration {} {} inside scatter/conditional section".format(
                        str(child.type), child.name
                    ),
                )

    # finally, populate self._type_env with all our children
    for child in self.body:
        type_env = child.add_to_type_env(doc.struct_typedefs, type_env)
    self._type_env = type_env


def _typecheck_workflow_body(
    doc: Document, check_quant: bool, self: Optional[Union[Workflow, WorkflowSection]] = None
) -> bool:
    # following _resolve_calls() and _build_workflow_type_env(), typecheck all
    # the declaration expressions and call inputs
    self = self or doc.workflow
    assert self and (self._type_env is not None)
    complete_calls = True
    with Error.multi_context() as errors:
        for child in self.body:
            if isinstance(child, Decl):
                errors.try1(
                    _translate_struct_mismatch(
                        doc,
                        lambda child=child: child.typecheck(
                            self._type_env, check_quant=check_quant
                        ),
                    )
                )
            elif isinstance(child, Call):
                if (
                    errors.try1(
                        _translate_struct_mismatch(
                            doc,
                            lambda child=child: child.typecheck_input(
                                self._type_env, check_quant=check_quant
                            ),
                        )
                    )
                    is False
                ):
                    complete_calls = False
            elif isinstance(child, WorkflowSection):
                if (
                    errors.try1(
                        _translate_struct_mismatch(
                            doc,
                            lambda child=child: _typecheck_workflow_body(doc, check_quant, child),
                        )
                    )
                    is False
                ):
                    complete_calls = False
            else:
                assert False
    return complete_calls


def _translate_struct_mismatch(doc: Document, stmt: Callable[[], Any]) -> Callable[[], Any]:
    # When we get a StaticTypeMismatch error during workflow typechecking,
    # which involves a struct type imported from another document, the error
    # message may require translation from the struct type's original name
    # within in the imported document to its aliased name in the current
    # document.
    def f(doc=doc, stmt=stmt):
        try:
            return stmt()
        except Error.StaticTypeMismatch as exc:
            expected = exc.expected
            if isinstance(expected, Type.StructInstance):
                for stb in doc.struct_typedefs:
                    assert isinstance(stb, Env.Binding) and isinstance(stb.value, StructTypeDef)
                    if id(stb.value.members) == id(expected.members):
                        expected = Type.StructInstance(stb.name, optional=expected.optional)
                        expected.members = stb.value.members
            actual = exc.actual
            if isinstance(actual, Type.StructInstance):
                for stb in doc.struct_typedefs:
                    assert isinstance(stb, Env.Binding) and isinstance(stb.value, StructTypeDef)
                    if id(stb.value.members) == id(actual.members):
                        actual = Type.StructInstance(stb.name, optional=actual.optional)
                        actual.members = stb.value.members
            raise Error.StaticTypeMismatch(exc.node or exc.pos, expected, actual, exc.message)

    return f


def _expr_workflow_node_dependencies(expr: Optional[Expr.Base]) -> Iterable[str]:
    # Given some Expr within a workflow, yield the workflow node IDs of the referees of each
    # Expr.Ident subexpression. These referees can include
    #   - Decl: reference to a named value
    #   - Call: reference to a call output
    #   - Gather: reference to values(s) (array/optional) gathered from a scatter or conditional
    #             section
    if isinstance(expr, Expr.Ident):
        assert isinstance(expr.referee, WorkflowNode)
        # omit dependence on containing scatter sections (when scatter variable is used), which we
        # handle implicitly
        if not isinstance(expr.referee, WorkflowSection):
            yield expr.referee.workflow_node_id
    for ch in expr.children if expr else []:
        yield from _expr_workflow_node_dependencies(ch)


def _decl_dependency_matrix(decls: List[Decl]) -> Tuple[Dict[str, Decl], _util.AdjM[str]]:
    # Given decls (e.g. in a task), produce mapping of workflow node id to the objects, and the
    # AdjM of their dependencies (edge from o1 to o2 = o2 depends on o1)
    # IGNORES dependencies that aren't among decls to begin with (the task runtime omits decls that
    # are supplied/overriden by runtime inputs)
    objs_by_id = dict((decl.workflow_node_id, decl) for decl in decls)
    assert len(objs_by_id) == len(decls)
    adj = _util.AdjM()

    for obj in decls:
        oid = obj.workflow_node_id
        adj.add_node(oid)
        for dep_id in obj.workflow_node_dependencies:
            if dep_id in objs_by_id:
                adj.add_edge(dep_id, oid)

    assert set(objs_by_id.keys()) == set(adj.nodes)
    return (objs_by_id, adj)


def _workflow_dependency_matrix(
    workflow: Workflow,
) -> Tuple[Dict[str, WorkflowNode], _util.AdjM[str]]:
    # Given workflow, produce mapping of workflow node id to each node, and the AdjM of their
    # dependencies (edge from o1 to o2 = o2 depends on o1). Considers each Scatter and Conditional
    # node a dependency of each of its body nodes.
    objs_by_id = {}
    adj = _util.AdjM()

    def visit(obj: WorkflowNode) -> None:
        oid = obj.workflow_node_id
        objs_by_id[oid] = obj
        adj.add_node(oid)
        if isinstance(obj, WorkflowSection):
            for ch in itertools.chain(obj.body, obj.gathers.values()):
                visit(ch)
                # TODO: should body nodes explicitly report their section as a dependency?
                adj.add_edge(oid, ch.workflow_node_id)
        for dep_id in obj.workflow_node_dependencies:
            adj.add_edge(dep_id, oid)

    for obj in workflow.inputs or []:
        visit(obj)
    for obj in workflow.body:
        visit(obj)
    for obj in workflow.outputs or []:
        visit(obj)

    assert set(objs_by_id.keys()) == set(adj.nodes)
    return (objs_by_id, adj)


def _detect_cycles(p: Tuple[Dict[str, WorkflowNode], _util.AdjM[str]]) -> None:
    # given the result of _dependency_matrix, detect if there exists a cycle
    # and if so, then raise WDL.Error.CircularDependencies with a relevant
    # SourceNode.
    nodes, adj = p
    try:
        _util.topsort(adj)
    except StopIteration as err:
        raise Error.CircularDependencies(nodes[getattr(err, "node")]) from None


def _import_structs(doc: Document):
    # Add imported structs to doc.struct_typedefs, with collision checks
    for imp in [
        imp for imp in doc.imports if imp.doc
    ]:  # imp.doc should be None only for certain legacy unit tests
        imported_structs = {}
        for stb in imp.doc.struct_typedefs:
            assert isinstance(stb, Env.Binding) and isinstance(stb.value, StructTypeDef)
            imported_structs[stb.name] = stb.value
        for (name, alias) in imp.aliases:
            if name not in imported_structs:
                raise Error.NoSuchMember(imp.pos, name)
            if alias in imported_structs:
                raise Error.MultipleDefinitions(
                    imp.pos,
                    "struct type alias {} collides with another struct type in the imported document".format(
                        alias
                    ),
                )
            try:
                existing = doc.struct_typedefs[alias]
                raise Error.MultipleDefinitions(
                    imp.pos,
                    "struct type alias {} collides with a struct {} document".format(
                        alias,
                        (
                            "type/alias from another imported"
                            if existing.imported
                            else "type in this"
                        ),
                    ),
                )
            except KeyError:
                pass
            if alias != name:
                imported_structs[alias] = imported_structs[name]
                del imported_structs[name]
        for (name, st) in imported_structs.items():
            existing = None
            try:
                existing = doc.struct_typedefs[name]
                if existing.type_id != st.type_id:
                    raise Error.MultipleDefinitions(
                        imp.pos,
                        "imported struct {} must be aliased because it collides with a struct {} document".format(
                            name,
                            (
                                "type/alias from another imported"
                                if existing.imported
                                else "type in this"
                            ),
                        ),
                    )
            except KeyError:
                pass
            if not existing:
                st2 = StructTypeDef(imp.pos, name, st.members, imported=(imp.doc, st))
                doc.struct_typedefs = doc.struct_typedefs.bind(name, st2)


def _resolve_struct_typedef(
    pos: Error.SourcePosition, ty: Type.StructInstance, struct_typedefs: Env.Bindings[StructTypeDef]
):
    # On construction, WDL.Type.StructInstance is not yet resolved to the
    # struct type definition. Here, given the Env.Bindings[StructTypeDef] computed
    # on document construction, we populate 'members' with the dict of member
    # types and names.
    try:
        struct_typedef = struct_typedefs[ty.type_name]
    except KeyError:
        raise Error.InvalidType(pos, "Unknown type " + ty.type_name) from None
    ty.members = struct_typedef.members


def _resolve_struct_typedefs(
    pos: Error.SourcePosition,
    ty: Type.Base,
    struct_typedefs: Env.Bindings[StructTypeDef],
    members_dict_ids: Optional[List[int]] = None,
):
    members_dict_ids = members_dict_ids or []
    # resolve all StructInstance within a potentially compound type
    if isinstance(ty, Type.StructInstance):
        _resolve_struct_typedef(pos, ty, struct_typedefs)
        if id(ty.members) in members_dict_ids:
            # circular struct types!
            raise StopIteration
        members_dict_ids = [id(ty.members)] + (members_dict_ids or [])
    for p in ty.parameters:
        _resolve_struct_typedefs(pos, p, struct_typedefs, members_dict_ids=members_dict_ids)


def _initialize_struct_typedefs(struct_typedefs: Env.Bindings[StructTypeDef]):
    # bootstrap struct typechecking: resolve all StructInstance members of the
    # struct types; also detect & error circular struct definitions
    for b in struct_typedefs:
        assert isinstance(b, Env.Binding)
        for member_ty in b.value.members.values():
            try:
                _resolve_struct_typedefs(b.value.pos, member_ty, struct_typedefs)
            except StopIteration:
                raise Error.CircularDependencies(b.value) from None


def _add_struct_instance_to_type_env(
    namespace: str, ty: Type.StructInstance, type_env: Env.Bindings[Type.Base], ctx: Any
):
    # populate the type env with a binding for the struct instance and a
    # namespace containing its members (recursing if any members are themselves
    # struct instances)
    assert isinstance(ty.members, dict)
    ans = type_env.bind(namespace, ty, ctx)
    for member_name, member_type in ty.members.items():
        if isinstance(member_type, Type.StructInstance):
            ans = _add_struct_instance_to_type_env(
                namespace + "." + member_name, member_type, ans, ctx
            )
        else:
            ans = ans.bind(namespace + "." + member_name, member_type, ctx)
<<<<<<< HEAD
    return ans


def _has_directories(t: Type.Base):
    """
    used to check output declarations for Directory types while we don't support them
    """
    if isinstance(t, Type.Directory) or next(
        (p for p in t.parameters if _has_directories(p)), None
    ):
        return True
    return False


def _check_serializable_map_keys(t: Type.Base, name: str, node: SourceNode) -> None:
    # For any Map[K,V] in an input or output declaration, K must be coercible to & from String, so
    # that it can be de/serialized as JSON.
    if isinstance(t, Type.Map):
        kt = t.item_type[0]
        if not kt.coerces(Type.String()) or not Type.String().coerces(kt):
            raise Error.ValidationError(
                node,
                f"{str(t)} may not be used in input/output {name} because the keys cannot be written to/from JSON",
            )
    for p in t.parameters:
        _check_serializable_map_keys(p, name, node)
=======
    return ans
>>>>>>> dfd22451
<|MERGE_RESOLUTION|>--- conflicted
+++ resolved
@@ -407,15 +407,7 @@
                 errors.try1(
                     lambda: decl.typecheck(type_env, stdlib=stdlib, check_quant=check_quant)
                 )
-<<<<<<< HEAD
-                if _has_directories(decl.type):
-                    # FIXME
-                    raise Error.ValidationError(
-                        decl, "Directory outputs aren't supported in this version of miniwdl"
-                    )
                 errors.try1(lambda: _check_serializable_map_keys(decl.type, decl.name, decl))
-=======
->>>>>>> dfd22451
 
         # check for cyclic dependencies among decls
         _detect_cycles(
@@ -1075,17 +1067,9 @@
                         )
                     )
                     output_type_env = output_type_env2
-<<<<<<< HEAD
-                    if _has_directories(output.type):
-                        # FIXME
-                        raise Error.ValidationError(
-                            output, "Directory outputs aren't supported in this version of miniwdl"
-                        )
                     errors.try1(
                         lambda: _check_serializable_map_keys(output.type, output.name, output)
                     )
-=======
->>>>>>> dfd22451
         # 6. check for cyclic dependencies
         _detect_cycles(_workflow_dependency_matrix(self))
 
@@ -1827,19 +1811,7 @@
             )
         else:
             ans = ans.bind(namespace + "." + member_name, member_type, ctx)
-<<<<<<< HEAD
     return ans
-
-
-def _has_directories(t: Type.Base):
-    """
-    used to check output declarations for Directory types while we don't support them
-    """
-    if isinstance(t, Type.Directory) or next(
-        (p for p in t.parameters if _has_directories(p)), None
-    ):
-        return True
-    return False
 
 
 def _check_serializable_map_keys(t: Type.Base, name: str, node: SourceNode) -> None:
@@ -1853,7 +1825,4 @@
                 f"{str(t)} may not be used in input/output {name} because the keys cannot be written to/from JSON",
             )
     for p in t.parameters:
-        _check_serializable_map_keys(p, name, node)
-=======
-    return ans
->>>>>>> dfd22451
+        _check_serializable_map_keys(p, name, node)