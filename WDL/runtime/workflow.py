--- conflicted
+++ resolved
@@ -600,11 +600,12 @@
     fh.setFormatter(logging.Formatter(LOGGING_FORMAT))
     logger.addHandler(fh)
     install_coloredlogs(logger)
-    try:
-        version = f"v{pkg_resources.get_distribution('miniwdl').version}"
-    except pkg_resources.DistributionNotFound:
-        version = "version unknown"
-    logger.notice("miniwdl %s", version)
+    if not _thread_pools:
+        try:
+            version = f"v{pkg_resources.get_distribution('miniwdl').version}"
+        except pkg_resources.DistributionNotFound:
+            version = "version unknown"
+        logger.notice("miniwdl %s", version)
     logger.notice(
         "starting workflow %s (%s Ln %d Col %d) in %s",
         workflow.name,
@@ -658,30 +659,6 @@
                             run_local_workflow, *sub_args, **sub_kwargs, _thread_pools=thread_pools
                         )
                     else:
-<<<<<<< HEAD
-                        assert state.outputs is not None
-
-            except Exception as exn:
-                logger.debug(traceback.format_exc())
-                wrapper = RunFailed(workflow, run_id, run_dir)
-                if isinstance(exn, RunFailed):
-                    logger.error("%s failed", getattr(exn, "run_id"))
-                else:
-                    msg = str(wrapper)
-                    if hasattr(exn, "job_id"):
-                        msg += " evaluating " + getattr(exn, "job_id")
-                    msg += ": " + exn.__class__.__name__
-                    if str(exn):
-                        msg += ", " + str(exn)
-                    logger.error(msg)
-                    logger.info("run directory: %s", run_dir)
-                # Cancel all future tasks that havent started
-                for key in future_task_map:
-                    key.cancel()
-                # signal any concurrent tasks/workflows to abort (via TerminationSignalFlag)
-                os.kill(os.getpid(), signal.SIGUSR1)
-                raise wrapper from exn
-=======
                         assert False
                     call_futures[future] = next_call.id
                     next_call = state.step()
@@ -697,13 +674,14 @@
 
         except Exception as exn:
             logger.debug(traceback.format_exc())
-            if isinstance(exn, TaskFailure):
+            wrapper = RunFailed(workflow, run_id, run_dir)
+            if isinstance(exn, RunFailed):
                 logger.error("%s failed", getattr(exn, "run_id"))
             else:
-                msg = ""
+                msg = str(wrapper)
                 if hasattr(exn, "job_id"):
-                    msg += getattr(exn, "job_id") + " "
-                msg += exn.__class__.__name__
+                    msg += " evaluating " + getattr(exn, "job_id")
+                msg += ": " + exn.__class__.__name__
                 if str(exn):
                     msg += ", " + str(exn)
                 logger.error(msg)
@@ -721,7 +699,6 @@
                 # thread pools are "ours", so wind them down
                 for tp in thread_pools:
                     tp.shutdown()
->>>>>>> e14e362d
 
     assert state.outputs is not None
     write_values_json(state.outputs, os.path.join(run_dir, "outputs.json"), namespace=workflow.name)
