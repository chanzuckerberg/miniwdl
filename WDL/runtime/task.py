--- conflicted
+++ resolved
@@ -12,11 +12,7 @@
 import multiprocessing
 import threading
 import shutil
-<<<<<<< HEAD
-=======
 import shlex
-import psutil
->>>>>>> 0d5d769f
 from abc import ABC, abstractmethod
 from typing import Tuple, List, Dict, Optional, Callable, Iterable, Set
 import psutil
