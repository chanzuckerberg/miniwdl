--- conflicted
+++ resolved
@@ -341,11 +341,7 @@
             assert isinstance(exit_code, int)
             return exit_code
         elif state in ["rejected", "orphaned", "remove"]:
-<<<<<<< HEAD
             # "shutdown" seems to be a normal transient state
-=======
-            # "shutdown" seems to a normal transient state
->>>>>>> a766ac0e
             raise RuntimeError(
                 f"docker task {state}" + ((": " + status["Err"]) if "Err" in status else "")
             )
@@ -382,13 +378,12 @@
     logger.addHandler(fh)
     _util.install_coloredlogs(logger)
     logger.notice(  # pyre-fixme
-        "starting task %s (%s Ln %d Col %d) in %s [thread %d]",
+        "starting task %s (%s Ln %d Col %d) in %s",
         task.name,
         task.pos.uri,
         task.pos.line,
         task.pos.column,
         run_dir,
-        threading.get_ident(),
     )
     logger.info("thread %d", threading.get_ident())
     write_values_json(posix_inputs, os.path.join(run_dir, "inputs.json"))
