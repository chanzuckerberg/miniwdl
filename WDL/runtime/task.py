# pyre-strict
"""
Local task runner
"""
import logging
import os
import json
import copy
import traceback
import glob
import time
import multiprocessing
import threading
import shutil
import shlex
from abc import ABC, abstractmethod
from typing import Tuple, List, Dict, Optional, Callable, Iterable, Set
import psutil
import docker
from .. import Error, Type, Env, Value, StdLib, Tree, _util
from .._util import (
    write_values_json,
    provision_run_dir,
    LOGGING_FORMAT,
    PygtailLogger,
    TerminationSignalFlag,
    parse_byte_size,
)
from .._util import StructuredLogMessage as _
from .download import able as downloadable, run as download
from .error import *


class TaskContainer(ABC):
    """
    Base class for task containers, subclassed by runtime-specific
    implementations (e.g. Docker).
    """

    run_id: str

    host_dir: str
    """
    :type: str

    The host path to the scratch directory that will be mounted inside the
    container.
    """

    container_dir: str
    """
    :type: str

    The scratch directory's mounted path inside the container. The task
    command's working directory will be ``{container_dir}/work/``.
    """

    input_file_map: Dict[str, str]
    """
    :type: Dict[str,str]

    A mapping of host input file paths to in-container mounted paths,
    maintained by ``add_files``.
    """

    input_file_map_rev: Dict[str, str]

    _running: bool

    def __init__(self, run_id: str, host_dir: str) -> None:
        self.run_id = run_id
        self.host_dir = host_dir
        self.container_dir = "/mnt/miniwdl_task_container"
        self.input_file_map = {}
        self.input_file_map_rev = {}
        self._running = False
        os.makedirs(os.path.join(self.host_dir, "work"))

    def add_files(self, host_files: Iterable[str]) -> None:
        """
        Use before running the container to add a list of host files to mount
        inside the container as inputs. The host-to-container path mapping is
        maintained in ``input_file_map``.

        Although ``add_files`` can be used multiple times, files should be
        added together where possible, as this allows heuristics for dealing
        with any name collisions among them.
        """
        assert not self._running

        # partition the files by host directory
        host_files_by_dir = {}
        for host_file in host_files:
            if host_file not in self.input_file_map:
                host_files_by_dir.setdefault(os.path.dirname(host_file), set()).add(host_file)

        # for each such partition of files
        # - if there are no basename collisions under input subdirectory 0, then mount them there.
        # - otherwise, mount them in a fresh subdirectory
        for files in host_files_by_dir.values():
            based = os.path.join(self.container_dir, "work/_miniwdl_inputs")
            subd = "0"
            for host_file in files:
                container_file = os.path.join(based, subd, os.path.basename(host_file))
                if container_file in self.input_file_map_rev:
                    subd = str(len(self.input_file_map) + 1)
            for host_file in files:
                container_file = os.path.join(based, subd, os.path.basename(host_file))
                assert container_file not in self.input_file_map_rev
                self.input_file_map[host_file] = container_file
                self.input_file_map_rev[container_file] = host_file

    def copy_input_files(self, logger: logging.Logger) -> None:
        # After add_files has been used as needed, copy the input files from their original
        # locations to the appropriate subdirectories of the container working directory. This may
        # not be necessary e.g. if the container implementation supports bind-mounting the input
        # files from their original host paths.
        for host_filename, container_filename in self.input_file_map.items():
            assert container_filename.startswith(self.container_dir)
            host_copy_filename = os.path.join(
                self.host_dir, os.path.relpath(container_filename, self.container_dir)
            )

            logger.info(_("copy host input file", input=host_filename, copy=host_copy_filename))
            os.makedirs(os.path.dirname(host_copy_filename), exist_ok=True)
            shutil.copy(host_filename, host_copy_filename)

    def run(self, logger: logging.Logger, command: str, cpu: int, memory: int) -> None:
        """
        1. Container is instantiated
        2. Command is executed in ``{host_dir}/work/`` (where {host_dir} is mounted to
           {container_dir} inside the container)
        3. Standard output is written to ``{host_dir}/stdout.txt``
        4. Standard error is written to ``{host_dir}/stderr.txt`` and logged at VERBOSE level
        5. Raises CommandFailed for nonzero exit code, or any other error

        The container is torn down in any case, including SIGTERM/SIGHUP signal which is trapped.
        """
        # container-specific logic should be in _run(). this wrapper traps signals

        assert not self._running
        if command.strip():  # if the command is empty then don't bother with any of this
            with TerminationSignalFlag(logger) as terminating:
                if terminating():
                    raise Terminated()
                self._running = True
                try:
                    exit_status = self._run(logger, terminating, command, cpu, memory)
                finally:
                    self._running = False

                if exit_status != 0:
                    raise CommandFailed(
                        exit_status, os.path.join(self.host_dir, "stderr.txt")
                    ) if not terminating() else Terminated()

    @abstractmethod
    def _run(
        self,
        logger: logging.Logger,
        terminating: Callable[[], bool],
        command: str,
        cpu: int,
        memory: int,
    ) -> int:
        # run command in container & return exit status
        raise NotImplementedError()

    def reset(self, logger: logging.Logger, prev_retries: int) -> None:
        """
        After a container/command failure, reset the working directory state so that
        copy_input_files() and run() can be retried.
        """
        artifacts_dir = os.path.join(self.host_dir, "failed_tries", str(prev_retries))
        artifacts_moved = []
        for artifact in ["work", "command", "stdout.txt", "stderr.txt", "stderr.txt.offset"]:
            src = os.path.join(self.host_dir, artifact)
            if os.path.exists(src):
                os.renames(src, os.path.join(artifacts_dir, artifact))
                artifacts_moved.append(src)
        logger.info(
            _("archived failed task artifacts", artifacts=artifacts_moved, dest=artifacts_dir)
        )
        os.makedirs(os.path.join(self.host_dir, "work"))

    def host_file(self, container_file: str, inputs_only: bool = False) -> Optional[str]:
        """
        Map an output file's in-container path under ``container_dir`` to a host path under
        ``host_dir``. Return None if the designated file does not exist.

        SECURITY: except for input files, this method must only return host paths under
        ``host_dir`` and prevent any reference to other host files (e.g. /etc/passwd), including
        via sneaky symlinks
        """
        if os.path.isabs(container_file):
            # handle output of std{out,err}.txt
            if container_file in [
                os.path.join(self.container_dir, pipe_file)
                for pipe_file in ["stdout.txt", "stderr.txt"]
            ]:
                return os.path.join(self.host_dir, os.path.basename(container_file))
            # handle output of an input file
            if container_file in self.input_file_map_rev:
                return self.input_file_map_rev[container_file]
            if inputs_only:
                raise Error.InputError(
                    "task inputs attempted to use a non-input or non-existent file "
                    + container_file
                )
            # relativize the path to the provisioned working directory
            container_file = os.path.relpath(
                container_file, os.path.join(self.container_dir, "work")
            )

        host_workdir = os.path.realpath(os.path.join(self.host_dir, "work"))
        ans = os.path.realpath(os.path.join(host_workdir, container_file))
        assert os.path.isabs(ans) and "/../" not in ans
        if os.path.isfile(ans):
            if ans.startswith(host_workdir + "/"):
                return ans
            raise OutputError(
                "task outputs attempted to use a file outside its working directory: "
                + container_file
            )
        return None


class TaskDockerContainer(TaskContainer):
    """
    TaskContainer docker (swarm) runtime
    """

    image_tag: str = "ubuntu:18.04"
    """
    :type: str

    docker image tag (set as desired before running)
    """

    as_me: bool = False
    """
    :type: bool

    If so then run command inside the container using the uid:gid of the invoking user. Otherwise
    don't override container user (=> it'll often run as root).
    """

    _bind_input_files: Optional[str] = "ro"
    _observed_states: Optional[Set[str]] = None

    def copy_input_files(self, logger: logging.Logger) -> None:
        assert self._bind_input_files
        super().copy_input_files(logger)
        # now that files have been copied, it won't be necessary to bind-mount them
        self._bind_input_files = None

    def _run(
        self,
        logger: logging.Logger,
        terminating: Callable[[], bool],
        command: str,
        cpu: int,
        memory: int,
    ) -> int:
        self._observed_states = set()
        with open(os.path.join(self.host_dir, "command"), "x") as outfile:
            outfile.write(command)
        pipe_files = ["stdout.txt", "stderr.txt"]
        for touch_file in pipe_files:
            with open(os.path.join(self.host_dir, touch_file), "x") as outfile:
                pass

        mounts = []
        # mount input files and command
        if self._bind_input_files:
            for host_path, container_path in self.input_file_map.items():
                mounts.append(f"{host_path}:{container_path}:{self._bind_input_files}")
        mounts.append(
            f"{os.path.join(self.host_dir, 'command')}:{os.path.join(self.container_dir, 'command')}:ro"
        )
        # mount stdout, stderr, and working directory read/write
        for pipe_file in pipe_files:
            mounts.append(
                f"{os.path.join(self.host_dir, pipe_file)}:{os.path.join(self.container_dir, pipe_file)}:rw"
            )
        mounts.append(
            f"{os.path.join(self.host_dir, 'work')}:{os.path.join(self.container_dir, 'work')}:rw"
        )
        logger.debug(_("docker mounts", mounts=mounts))

        if ":" not in self.image_tag:
            # seems we need to do this explicitly under some configurations -- issue #232
            self.image_tag += ":latest"

        # connect to dockerd
        client = docker.from_env()
        svc = None
        try:
            # run container as a transient docker swarm service, letting docker handle the resource
            # scheduling (waiting until requested # of CPUs are available)
            logger.info(_("docker image", tag=self.image_tag))
            resources = {}
            if cpu:
                # the cpu unit expected by swarm is "NanoCPUs"
                resources["cpu_limit"] = cpu * 1_000_000_000
                resources["cpu_reservation"] = cpu * 1_000_000_000
            if memory:
                resources["mem_reservation"] = memory
            if resources:
                logger.debug(_("docker resources", **resources))
                resources = docker.types.Resources(**resources)
            else:
                resources = None
            user = None
            if self.as_me:
                user = f"{os.geteuid()}:{os.getegid()}"
                logger.info(_("docker user", uid_gid=user))
                if os.geteuid() == 0:
                    logger.warning("container command will run explicitly as root (as_me=True)")
            svc = client.services.create(
                self.image_tag,
                command=[
                    "/bin/bash",
                    "-c",
                    "id; ls -Rl ..; ${SHELL:-/bin/bash} ../command >> ../stdout.txt 2>> ../stderr.txt",
                ],
                # restart_policy 'none' so that swarm runs the container just once
                restart_policy=docker.types.RestartPolicy("none"),
                workdir=os.path.join(self.container_dir, "work"),
                mounts=mounts,
                resources=resources,
                user=user,
                labels={"miniwdl_run_id": self.run_id},
                container_labels={"miniwdl_run_id": self.run_id},
            )
            logger.debug(_("docker service", name=svc.name, id=svc.short_id))

            exit_code = None
            # stream stderr into log
            with PygtailLogger(logger, os.path.join(self.host_dir, "stderr.txt")) as poll_stderr:
                # poll for container exit
                while exit_code is None:
                    time.sleep(1)
                    if terminating():
                        raise Terminated() from None
                    if "running" in self._observed_states:
                        poll_stderr()
                    exit_code = self.poll_service(logger, svc)
                logger.debug(
                    _(
                        "docker service logs",
                        stdout=list(msg.decode().rstrip() for msg in svc.logs(stdout=True)),
                        stderr=list(msg.decode().rstrip() for msg in svc.logs(stderr=True)),
                    )
                )
                logger.info(_("docker exit", code=exit_code))

            # retrieve and check container exit status
            assert isinstance(exit_code, int)
            return exit_code
        finally:
            if svc:
                try:
                    svc.remove()
                except:
                    logger.exception("failed to remove docker service")
                self.chown(logger, client)
            try:
                client.close()
            except:
                logger.exception("failed to close docker-py client")

    def poll_service(
        self, logger: logging.Logger, svc: docker.models.services.Service
    ) -> Optional[int]:
        status = {"State": "(UNKNOWN)"}

        svc.reload()
        assert svc.attrs["Spec"]["Labels"]["miniwdl_run_id"] == self.run_id
        tasks = svc.tasks()
        if tasks:
            assert len(tasks) == 1, "docker service should have at most 1 task"
            status = tasks[0]["Status"]
            logger.debug(_("docker task", id=tasks[0]["ID"], status=status))
        else:
            assert (
                len(self._observed_states or []) <= 1
            ), "docker task shouldn't disappear from service"

        # log each new state
        assert isinstance(self._observed_states, set)
        if status["State"] not in self._observed_states:
            logger.info(_("docker task transition", state=status["State"]))
            self._observed_states.add(status["State"])

        # https://docs.docker.com/engine/swarm/how-swarm-mode-works/swarm-task-states/
        # https://github.com/moby/moby/blob/8fbf2598f58fb212230e6ddbcfbde628b0458250/api/types/swarm/task.go#L12
        if "ExitCode" in status.get("ContainerStatus", {}):
            exit_code = status["ContainerStatus"]["ExitCode"]
            assert isinstance(exit_code, int)
            if exit_code != 0 or status["State"] == "complete":
                logger.info(_("docker task exit", state=status["State"], exit_code=exit_code))
                return exit_code

        if status["State"] in ["failed", "rejected", "orphaned", "remove"]:
            raise RuntimeError(
                f"docker task {status['State']}"
                + ((": " + status["Err"]) if "Err" in status else "")
            )

        return None

    def chown(self, logger: logging.Logger, client: docker.DockerClient) -> None:
        """
        After task completion, chown all files in the working directory to the invoking user:group,
        instead of leaving them root-owned. We do this in a funny way via Docker; see GitHub issue
        #271 for discussion of alternatives and their problems.
        """
<<<<<<< HEAD
        if os.geteuid() or os.getegid():
            script = f"""
            chown -RP {os.geteuid()}:{os.getegid()} {shlex.quote(os.path.join(self.container_dir, 'work'))}
            """.strip()
            volumes = {self.host_dir: {"bind": self.container_dir, "mode": "rw"}}
            try:
                logger.debug(_("post-task chown", script=script, volumes=volumes))
                client.containers.run(
                    "alpine", command=["/bin/ash", "-c", script], volumes=volumes, auto_remove=True
                )
            except:
                logger.exception("post-task chown failed")
=======
        script = f"""
        chown -RP {os.geteuid()}:{os.getegid()} {shlex.quote(os.path.join(self.container_dir, 'work'))}
        """.strip()
        volumes = {self.host_dir: {"bind": self.container_dir, "mode": "rw"}}
        try:
            logger.debug(_("post-task chown", script=script, volumes=volumes))
            client.containers.run(
                "alpine:3", command=["/bin/ash", "-c", script], volumes=volumes, auto_remove=True
            )
        except:
            logger.exception("post-task chown failed")
>>>>>>> b2c5eeca


def run_local_task(
    task: Tree.Task,
    inputs: Env.Bindings[Value.Base],
    run_id: Optional[str] = None,
    run_dir: Optional[str] = None,
    copy_input_files: bool = False,
    max_runtime_cpu: Optional[int] = None,
    max_runtime_memory: Optional[int] = None,
    logger_prefix: Optional[List[str]] = None,
    as_me: bool = False,
) -> Tuple[str, Env.Bindings[Value.Base]]:
    """
    Run a task locally.

    Inputs shall have been typechecked already. File inputs are presumed to be local POSIX file
    paths that can be mounted into a container.

    :param run_id: unique ID for the run, defaults to workflow name
    :param run_dir: directory under which to create a timestamp-named subdirectory for this run
                    (defaults to current working directory).
                    If the final path component is ".", then operate in run_dir directly.
    :param copy_input_files: copy input files and mount them read/write instead of read-only
    :param max_runtime_cpu: maximum effective runtime.cpu value (default: # host CPUs)
    :param max_runtime_memory: maximum effective runtime.memory value in bytes (default: total host
                               memory)
    :param as_me: run container command using the current user uid:gid (may break commands that
                  assume root access, e.g. apt-get)
    """

    run_id = run_id or task.name
    run_dir = provision_run_dir(task.name, run_dir)
    logger_prefix = (logger_prefix or ["wdl"]) + ["t:" + run_id]
    logger = logging.getLogger(".".join(logger_prefix))
    fh = logging.FileHandler(os.path.join(run_dir, "task.log"))
    fh.setFormatter(logging.Formatter(LOGGING_FORMAT))
    logger.addHandler(fh)
    _util.install_coloredlogs(logger)
    logger.notice(  # pyre-fixme
        _(
            "task start",
            name=task.name,
            source=task.pos.uri,
            line=task.pos.line,
            column=task.pos.column,
            dir=run_dir,
        )
    )
    logger.info(_("thread", ident=threading.get_ident()))

    write_values_json(inputs, os.path.join(run_dir, "inputs.json"))

    try:
        # download input files, if needed
        posix_inputs = _download_input_files(logger, logger_prefix, run_dir, inputs)

        # create appropriate TaskContainer
        container = TaskDockerContainer(run_id, run_dir)

        # evaluate input/postinput declarations, including mapping from host to
        # in-container file paths
        container_env = _eval_task_inputs(logger, task, posix_inputs, container)

        # evaluate runtime fields
        runtime = _eval_task_runtime(
            logger, task, container_env, max_runtime_cpu, max_runtime_memory
        )
        container.image_tag = str(runtime.get("docker", container.image_tag))
        container.as_me = as_me

        # interpolate command
        command = _util.strip_leading_whitespace(
            task.command.eval(container_env, stdlib=InputStdLib(logger, container)).value
        )[1]
        logger.debug(_("command", command=command.strip()))

        # start container & run command (and retry if needed)
        _try_task(logger, container, command, runtime, copy_input_files)

        # evaluate output declarations
        outputs = _eval_task_outputs(logger, task, container_env, container)

        write_values_json(outputs, os.path.join(run_dir, "outputs.json"))
        logger.notice("done")  # pyre-fixme
        return (run_dir, outputs)
    except Exception as exn:
        logger.debug(traceback.format_exc())
        wrapper = RunFailed(task, run_id, run_dir)
        info = {"error": exn.__class__.__name__}
        if str(exn):
            info["message"] = str(exn)
        if hasattr(exn, "job_id"):
            info["node"] = getattr(exn, "job_id")
        logger.error(_(str(wrapper), **info))
        raise wrapper from exn


def _download_input_files(
    logger: logging.Logger, logger_prefix: List[str], run_dir: str, inputs: Env.Bindings[Value.Base]
) -> Env.Bindings[Value.Base]:
    """
    Find all File values in the inputs (including any nested within compound values) that need
    to / can be downloaded. Download them to some location under run_dir and return a copy of the
    inputs with the URI values replaced by the downloaded filenames.
    """

    downloads = 0

    def map_files(v: Value.Base) -> Value.Base:
        nonlocal downloads
        if isinstance(v, Value.File):
            if downloadable(v.value):
                logger.info(_("download input file", uri=v.value))
                v.value = download(
                    v.value,
                    run_dir=os.path.join(run_dir, "download", str(downloads)),
                    logger_prefix=logger_prefix + [f"download{downloads}"],
                )
                logger.info(_("downloaded input file", uri=v.value, file=v.value))
                downloads += 1
        for ch in v.children:
            map_files(ch)
        return v

    ans = inputs.map(
        lambda binding: Env.Binding(binding.name, map_files(copy.deepcopy(binding.value)))
    )
    if downloads:
        logger.notice(_("downloaded input files", count=downloads))  # pyre-fixme
    return ans


def _eval_task_inputs(
    logger: logging.Logger,
    task: Tree.Task,
    posix_inputs: Env.Bindings[Value.Base],
    container: TaskContainer,
) -> Env.Bindings[Value.Base]:

    # Map all the provided input Files to in-container paths
    container.add_files(_filenames(posix_inputs))

    # copy posix_inputs with all Files mapped to their in-container paths
    def map_files(v: Value.Base) -> Value.Base:
        if isinstance(v, Value.File):
            v.value = container.input_file_map[v.value]
        for ch in v.children:
            map_files(ch)
        return v

    container_inputs = posix_inputs.map(
        lambda binding: Env.Binding(binding.name, map_files(copy.deepcopy(binding.value)))
    )

    # initialize value environment with the inputs
    container_env = Env.Bindings()
    for b in container_inputs:
        assert isinstance(b, Env.Binding)
        v = b.value
        assert isinstance(v, Value.Base)
        container_env = container_env.bind(b.name, v)
        vj = json.dumps(v.json)
        logger.info(_("input", name=b.name, value=(v.json if len(vj) < 4096 else "(((large)))")))

    # collect remaining declarations requiring evaluation.
    decls_to_eval = []
    for decl in (task.inputs or []) + (task.postinputs or []):
        if not container_env.has_binding(decl.name):
            decls_to_eval.append(decl)

    # topsort them according to internal dependencies. prior static validation
    # should have ensured they're acyclic.
    decls_by_id, decls_adj = Tree._decl_dependency_matrix(decls_to_eval)
    decls_to_eval = [decls_by_id[did] for did in _util.topsort(decls_adj)]
    assert len(decls_by_id) == len(decls_to_eval)

    # evaluate each declaration in that order
    # note: the write_* functions call container.add_files as a side-effect
    stdlib = InputStdLib(logger, container)
    for decl in decls_to_eval:
        assert isinstance(decl, Tree.Decl)
        v = Value.Null()
        if decl.expr:
            try:
                v = decl.expr.eval(container_env, stdlib=stdlib).coerce(decl.type)
            except Error.RuntimeError as exn:
                setattr(exn, "job_id", decl.workflow_node_id)
                raise exn
            except Exception as exn:
                exn2 = Error.EvalError(decl, str(exn))
                setattr(exn2, "job_id", decl.workflow_node_id)
                raise exn2 from exn
        else:
            assert decl.type.optional
        vj = json.dumps(v.json)
        logger.info(_("eval", name=decl.name, value=(v.json if len(vj) < 4096 else "(((large)))")))
        container_env = container_env.bind(decl.name, v)

    return container_env


def _filenames(env: Env.Bindings[Value.Base]) -> Set[str]:
    "Get the filenames of all File values in the environment"
    ans = set()

    def collector(v: Value.Base) -> None:
        if isinstance(v, Value.File):
            ans.add(v.value)
        for ch in v.children:
            collector(ch)

    for b in env:
        collector(b.value)
    return ans


_host_memory: Optional[int] = None


def _eval_task_runtime(
    logger: logging.Logger,
    task: Tree.Task,
    env: Env.Bindings[Value.Base],
    max_runtime_cpu: Optional[int],
    max_runtime_memory: Optional[int],
) -> Dict[str, Union[int, str]]:
    global _host_memory

    runtime_values = dict((key, expr.eval(env)) for key, expr in task.runtime.items())
    logger.debug(_("runtime values", **dict((key, str(v)) for key, v in runtime_values.items())))
    ans = {}

    if "docker" in runtime_values:
        ans["docker"] = runtime_values["docker"].coerce(Type.String()).value

    if "cpu" in runtime_values:
        cpu_value = runtime_values["cpu"].coerce(Type.Int()).value
        assert isinstance(cpu_value, int)
        cpu = max(1, min(max_runtime_cpu or multiprocessing.cpu_count(), cpu_value))
        if cpu != cpu_value:
            logger.warning(
                _("runtime.cpu adjusted to local limit", original=cpu_value, adjusted=cpu)
            )
        ans["cpu"] = cpu

    if "memory" in runtime_values:
        memory_str = runtime_values["memory"].coerce(Type.String()).value
        assert isinstance(memory_str, str)
        try:
            memory_bytes = parse_byte_size(memory_str)
        except ValueError:
            raise Error.EvalError(
                task.runtime["memory"], "invalid setting of runtime.memory, " + memory_str
            )

        if not max_runtime_memory:
            _host_memory = _host_memory or psutil.virtual_memory().total
            max_runtime_memory = _host_memory
        assert isinstance(max_runtime_memory, int)
        if memory_bytes > max_runtime_memory:
            logger.warning(
                _(
                    "runtime.memory adjusted to local limit",
                    original=memory_bytes,
                    adjusted=max_runtime_memory,
                )
            )
            memory_bytes = max_runtime_memory
        ans["memory"] = memory_bytes

    if "maxRetries" in runtime_values:
        ans["maxRetries"] = max(0, runtime_values["maxRetries"].coerce(Type.Int()).value)

    if ans:
        logger.info(_("effective runtime", **ans))
    unused_keys = list(key for key in runtime_values if key not in ans)
    if unused_keys:
        logger.warning(_("ignored runtime settings", keys=unused_keys))

    return ans


def _try_task(
    logger: logging.Logger,
    container: TaskContainer,
    command: str,
    runtime: Dict[str, Union[int, str]],
    copy_input_files: bool,
) -> None:
    """
    Run the task command in the container, with up to runtime.maxRetries
    """
    maxRetries = runtime.get("maxRetries", 0)
    prevRetries = 0

    while True:
        # copy input files, if needed
        if copy_input_files:
            container.copy_input_files(logger)

        try:
            # start container & run command
            return container.run(
                logger, command, int(runtime.get("cpu", 0)), int(runtime.get("memory", 0))
            )
        except Exception as exn:
            if isinstance(exn, Terminated) or prevRetries >= maxRetries:
                raise
            logger.error(
                _(
                    "task failure will be retried",
                    error=exn.__class__.__name__,
                    message=str(exn),
                    prevRetries=prevRetries,
                    maxRetries=maxRetries,
                )
            )
            container.reset(logger, prevRetries)
            prevRetries += 1


def _eval_task_outputs(
    logger: logging.Logger, task: Tree.Task, env: Env.Bindings[Value.Base], container: TaskContainer
) -> Env.Bindings[Value.Base]:

    # helper to rewrite Files from in-container paths to host paths
    def rewrite_files(v: Value.Base, output_name: str) -> None:
        if isinstance(v, Value.File):
            host_file = container.host_file(v.value)
            if host_file is None:
                logger.warning(
                    _(
                        "output file not found in container (error unless declared type is optional)",
                        name=output_name,
                        file=v.value,
                    )
                )
            else:
                logger.debug(_("output file", container=v.value, host=host_file))
            # We may overwrite File.value with None, which is an invalid state, then we'll fix it
            # up (or abort) below. This trickery is because we don't, at this point, know whether
            # the 'desired' output type is File or File?.
            v.value = host_file
        for ch in v.children:
            rewrite_files(ch, output_name)

    stdlib = OutputStdLib(logger, container)
    outputs = Env.Bindings()
    for decl in task.outputs:
        assert decl.expr
        try:
            v = decl.expr.eval(env, stdlib=stdlib).coerce(decl.type)
        except Error.RuntimeError as exn:
            setattr(exn, "job_id", decl.workflow_node_id)
            raise exn
        except Exception as exn:
            exn2 = Error.EvalError(decl, str(exn))
            setattr(exn2, "job_id", decl.workflow_node_id)
            raise exn2 from exn
        vj = json.dumps(v.json)
        logger.info(
            _("output", name=decl.name, value=(v.json if len(vj) < 4096 else "(((large)))"))
        )

        # Now, a delicate sequence for postprocessing File outputs (including Files nested within
        # compound values)

        # First bind the value as-is in the environment, so that subsequent output expressions will
        # "see" the in-container path(s) if they use this binding. (Copy it though, because we'll
        # then clobber v)
        env = env.bind(decl.name, copy.deepcopy(v))
        # Rewrite each File.value to either a host path, or None if the file doesn't exist.
        rewrite_files(v, decl.name)
        # File.coerce has a special behavior for us so that, if the value is None:
        #   - produces Value.Null() if the desired type is File?
        #   - raises FileNotFoundError otherwise.
        try:
            v = v.coerce(decl.type)
        except FileNotFoundError:
            exn = OutputError("File not found in task output " + decl.name)
            setattr(exn, "job_id", decl.workflow_node_id)
            raise exn
        outputs = outputs.bind(decl.name, v)

    return outputs


class _StdLib(StdLib.Base):
    logger: logging.Logger
    container: TaskContainer
    inputs_only: bool  # if True then only permit access to input files

    def __init__(self, logger: logging.Logger, container: TaskContainer, inputs_only: bool) -> None:
        super().__init__(write_dir=os.path.join(container.host_dir, "write_"))
        self.logger = logger
        self.container = container
        self.inputs_only = inputs_only

    def _devirtualize_filename(self, filename: str) -> str:
        # check allowability of reading this file, & map from in-container to host
        ans = self.container.host_file(filename, inputs_only=self.inputs_only)
        if ans is None:
            raise OutputError("function was passed non-existent file " + filename)
        self.logger.debug(_("read_", container=filename, host=ans))
        return ans

    def _virtualize_filename(self, filename: str) -> str:
        # register new file with container input_file_map
        self.container.add_files([filename])
        self.logger.debug(
            _("write_", host=filename, container=self.container.input_file_map[filename])
        )
        self.logger.info(_("wrote", file=self.container.input_file_map[filename]))
        return self.container.input_file_map[filename]


class InputStdLib(_StdLib):
    # StdLib for evaluation of task inputs and command
    def __init__(self, logger: logging.Logger, container: TaskContainer) -> None:
        super().__init__(logger, container, True)


class OutputStdLib(_StdLib):
    # StdLib for evaluation of task outputs
    def __init__(self, logger: logging.Logger, container: TaskContainer) -> None:
        super().__init__(logger, container, False)

        setattr(
            self,
            "stdout",
            StdLib.StaticFunction(
                "stdout",
                [],
                Type.File(),
                lambda: Value.File(os.path.join(self.container.container_dir, "stdout.txt")),
            ),
        )
        setattr(
            self,
            "stderr",
            StdLib.StaticFunction(
                "stderr",
                [],
                Type.File(),
                lambda: Value.File(os.path.join(self.container.container_dir, "stderr.txt")),
            ),
        )

        def _glob(pattern: Value.String, lib: OutputStdLib = self) -> Value.Array:
            pat = pattern.coerce(Type.String()).value
            if not pat:
                raise OutputError("empty glob() pattern")
            assert isinstance(pat, str)
            if pat[0] == "/":
                raise OutputError("glob() pattern must be relative to task working directory")
            if pat.startswith("..") or "/.." in pat:
                raise OutputError("glob() pattern must not use .. uplevels")
            if pat.startswith("./"):
                pat = pat[2:]
            # glob the host directory
            pat = os.path.join(lib.container.host_dir, "work", pat)
            host_files = sorted(fn for fn in glob.glob(pat) if os.path.isfile(fn))
            # convert the host filenames to in-container filenames
            container_files = []
            for hf in host_files:
                dstrip = lib.container.host_dir
                dstrip += "" if dstrip.endswith("/") else "/"
                assert hf.startswith(dstrip)
                container_files.append(os.path.join(lib.container.container_dir, hf[len(dstrip) :]))
            return Value.Array(Type.File(), [Value.File(fn) for fn in container_files])

        setattr(
            self,
            "glob",
            StdLib.StaticFunction("glob", [Type.String()], Type.Array(Type.File()), _glob),
        )<|MERGE_RESOLUTION|>--- conflicted
+++ resolved
@@ -416,7 +416,6 @@
         instead of leaving them root-owned. We do this in a funny way via Docker; see GitHub issue
         #271 for discussion of alternatives and their problems.
         """
-<<<<<<< HEAD
         if os.geteuid() or os.getegid():
             script = f"""
             chown -RP {os.geteuid()}:{os.getegid()} {shlex.quote(os.path.join(self.container_dir, 'work'))}
@@ -425,23 +424,13 @@
             try:
                 logger.debug(_("post-task chown", script=script, volumes=volumes))
                 client.containers.run(
-                    "alpine", command=["/bin/ash", "-c", script], volumes=volumes, auto_remove=True
+                    "alpine:3",
+                    command=["/bin/ash", "-c", script],
+                    volumes=volumes,
+                    auto_remove=True,
                 )
             except:
                 logger.exception("post-task chown failed")
-=======
-        script = f"""
-        chown -RP {os.geteuid()}:{os.getegid()} {shlex.quote(os.path.join(self.container_dir, 'work'))}
-        """.strip()
-        volumes = {self.host_dir: {"bind": self.container_dir, "mode": "rw"}}
-        try:
-            logger.debug(_("post-task chown", script=script, volumes=volumes))
-            client.containers.run(
-                "alpine:3", command=["/bin/ash", "-c", script], volumes=volumes, auto_remove=True
-            )
-        except:
-            logger.exception("post-task chown failed")
->>>>>>> b2c5eeca
 
 
 def run_local_task(
