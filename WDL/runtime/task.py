--- conflicted
+++ resolved
@@ -148,13 +148,9 @@
                     self._running = False
 
                 if exit_status != 0:
-<<<<<<< HEAD
-                    raise CommandFailed(exit_status, os.path.join(self.host_dir, "stderr.txt"))
-=======
-                    raise CommandFailure(
+                    raise CommandFailed(
                         exit_status, os.path.join(self.host_dir, "stderr.txt")
                     ) if not terminating() else Terminated()
->>>>>>> e14e362d
 
     @abstractmethod
     def _run(
