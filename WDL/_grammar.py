from typing import Optional, Tuple, Set
from ._grammar_old import productions_common1, productions_pre_1_0, productions_1_0, productions_1_1

# Keywords for each version of the WDL grammar.
keywords = {}
keywords["draft-2"] = set(
    "Array File Float Int Map None Pair String"
    " as call command else false if import input left meta object output"
    " parameter_meta right runtime scatter task then true workflow".split(" ")
)
keywords["1.0"] = keywords["draft-2"] | set(["alias", "struct"])
keywords["1.1"] = keywords["1.0"]
<<<<<<< HEAD
keywords["1.2"] = keywords["1.1"] | set(["Directory", "env", "hints"])
=======
keywords["1.2"] = keywords["1.1"] | set(["Directory", "env", "requirements"])
>>>>>>> 6ecfc6f6
keywords["development"] = keywords["1.2"]

# Grammar versions and their definitions. The productions for WDL 1.2 and development will be
# defined in this file, while older versions are found in _grammar_old.py.
versions = {
    "draft-2": productions_common1 + productions_pre_1_0,
    "1.0": productions_common1 + productions_1_0,
    "1.1": productions_1_1,
}

versions["development"] = r"""
///////////////////////////////////////////////////////////////////////////////////////////////////
// document
///////////////////////////////////////////////////////////////////////////////////////////////////

document: version? document_element*
        | version? document_element*

version: "version" /[^ \t\r\n]+/
?document_element: import_doc | task | workflow | struct

import_doc: "import" string_literal ["as" CNAME] import_alias*
import_alias: "alias" CNAME "as" CNAME

///////////////////////////////////////////////////////////////////////////////////////////////////
// workflow
///////////////////////////////////////////////////////////////////////////////////////////////////

workflow: "workflow" CNAME "{" workflow_element* "}"
?workflow_element: input_decls | any_decl | call | scatter | conditional | workflow_outputs | meta_section

scatter: "scatter" "(" CNAME "in" expr ")" "{" inner_workflow_element* "}"
conditional: "if" "(" expr ")" "{" inner_workflow_element* "}"
?inner_workflow_element: any_decl | call | scatter | conditional

call: "call" namespaced_ident ("after" CNAME)* _call_body? -> call
    | "call" namespaced_ident "as" CNAME ("after" CNAME)* _call_body? -> call_as
namespaced_ident: CNAME ("." CNAME)*
call_inputs: input_colon? [call_input ("," call_input)*] ","?
input_colon: "input" ":"
_call_body: "{" call_inputs? "}"
call_input: CNAME ["=" expr]

?workflow_outputs: output_decls

///////////////////////////////////////////////////////////////////////////////////////////////////
// task
///////////////////////////////////////////////////////////////////////////////////////////////////

task: "task" CNAME "{" task_section* command task_section* "}"
?task_section: task_input_decls
             | output_decls
             | meta_section
             | runtime_section
             | hints_section
             | task_env_decl -> noninput_decl

tasks: task*

input_decls: "input" "{" any_decl* "}"
task_input_decls: "input" "{" task_env_decl* "}" -> input_decls
ENV.2: "env"
task_env_decl: ENV? any_decl
output_decls: "output" "{" bound_decl* "}"

// WDL task commands: with {} and <<< >>> command and ${} and ~{} placeholder styles
?command: "command" (command1 | command2)

// meta/parameter_meta sections (effectively JSON)
meta_object: "{" [meta_kv (","? meta_kv)*] ","? "}"
meta_kv: CNAME ":" meta_value
?meta_value: literal | string_literal
           | meta_object
           | "[" [meta_value ("," meta_value)*] ","? "]" -> meta_array
!meta_section: ("meta" | "parameter_meta") meta_object

// task runtime section (key-expression pairs)
runtime_section: ("runtime" | "requirements") "{" [runtime_kv (","? runtime_kv)*] "}"
runtime_kv: CNAME ":" expr
hints_section: "hints" meta_object

///////////////////////////////////////////////////////////////////////////////////////////////////
// decl
///////////////////////////////////////////////////////////////////////////////////////////////////

unbound_decl: type CNAME -> decl
bound_decl: type CNAME "=" expr -> decl
?any_decl: unbound_decl | bound_decl

struct: "struct" CNAME "{" unbound_decl* "}"

///////////////////////////////////////////////////////////////////////////////////////////////////
// type
///////////////////////////////////////////////////////////////////////////////////////////////////

// WDL types
type: CNAME _quant?
      | CNAME "[" type ["," type] "]" _quant?

_quant: optional | nonempty | optional_nonempty
optional: "?"
nonempty: "+"
optional_nonempty: "+?"

///////////////////////////////////////////////////////////////////////////////////////////////////
// expr
///////////////////////////////////////////////////////////////////////////////////////////////////

?expr: expr_infix

?expr_infix: expr_infix0

?expr_infix0: expr_infix0 "||" expr_infix1 -> lor
            | expr_infix1

?expr_infix1: expr_infix1 "&&" expr_infix2 -> land
            | expr_infix2

?expr_infix2: expr_infix2 "==" expr_infix3 -> eqeq
            | expr_infix2 "!=" expr_infix3 -> neq
            | expr_infix2 "<=" expr_infix3 -> lte
            | expr_infix2 ">=" expr_infix3 -> gte
            | expr_infix2 "<" expr_infix3 -> lt
            | expr_infix2 ">" expr_infix3 -> gt
            | expr_infix3

?expr_infix3: expr_infix3 "+" expr_infix4 -> add
            | expr_infix3 "-" expr_infix4 -> sub
            | expr_infix4

?expr_infix4: expr_infix4 "*" expr_infix5 -> mul
            | expr_infix4 "/" expr_infix5 -> div
            | expr_infix4 "%" expr_infix5 -> rem
            | expr_infix5

?expr_infix5: expr_core

// expression core (everything but infix)
?expr_core: "(" expr ")"
          | literal
          | string
          | "!" expr_core -> negate

          | "[" [expr ("," expr)*] ","? "]" -> array
          | expr_core "[" expr "]" -> at

          | "(" expr "," expr ")" -> pair
          | "{" [map_kv ("," map_kv)*] ","? "}" -> map

          | "if" expr "then" expr "else" expr -> ifthenelse

          | CNAME "(" [expr ("," expr)*] ")" -> apply

          | CNAME "{" [object_kv ("," object_kv)* ","?] "}" -> obj

          | CNAME -> left_name
          | expr_core "." CNAME -> get_name

?map_key: expr_core
map_kv: map_key ":" expr

object_kv:  CNAME ":" expr
          | string_literal ":" expr

///////////////////////////////////////////////////////////////////////////////////////////////////
// literals & string interpolations
///////////////////////////////////////////////////////////////////////////////////////////////////

?literal: "true"-> boolean_true
        | "false" -> boolean_false
        | "None" -> null
        | INT -> int
        | SIGNED_INT -> int
        | FLOAT -> float
        | SIGNED_FLOAT -> float

?string: string1 | string2 | multistring

_DOUBLE_BACKSLASH.2: "\\\\"
STRING_INNER1: (_DOUBLE_BACKSLASH|"\\'"|/[^']/)
ESCAPED_STRING1: "'" STRING_INNER1* "'"
string_literal: ESCAPED_STRING | ESCAPED_STRING1

_EITHER_DELIM.2: "~{" | "${"

// string (single-quoted)
STRING1_CHAR: _DOUBLE_BACKSLASH | "\\'" | /[^'~$]/ | /\$(?=[^{])/ | /\~(?=[^{])/
STRING1_FRAGMENT: STRING1_CHAR+
string1: /'/ (STRING1_FRAGMENT? _EITHER_DELIM placeholder "}")* STRING1_FRAGMENT? /'/ -> string

// string (double-quoted)
STRING2_CHAR: _DOUBLE_BACKSLASH | "\\\"" | /[^"~$]/ | /\$(?=[^{])/ | /~(?=[^{])/
STRING2_FRAGMENT: STRING2_CHAR+
string2: /"/ (STRING2_FRAGMENT? _EITHER_DELIM placeholder "}")* STRING2_FRAGMENT? /"/ -> string

COMMAND1_CHAR: /[^~$}]/ | /\$(?=[^{])/ | /~(?=[^{])/
COMMAND1_FRAGMENT: COMMAND1_CHAR+
command1: "{" (COMMAND1_FRAGMENT? _EITHER_DELIM placeholder "}")* COMMAND1_FRAGMENT? "}" -> command

COMMAND2_CHAR: /[^~>]/ | /~(?=[^{])/ | />(?=[^>])/ | />>(?=[^>])/
COMMAND2_FRAGMENT: COMMAND2_CHAR+
command2: "<<<" (COMMAND2_FRAGMENT? "~{" placeholder "}")* COMMAND2_FRAGMENT? ">>>" -> command

// multi-line string (very similar to command2, but processed slightly differently)
multistring: /<<</ (COMMAND2_FRAGMENT? "~{" placeholder "}")* COMMAND2_FRAGMENT? />>>/ -> string

?placeholder_value: string_literal
                  | INT -> int
                  | FLOAT -> float
!?placeholder_name: CNAME | "true" | "false"  // extra hints needed here to overcome literal
placeholder_option: placeholder_name "=" placeholder_value
placeholder: placeholder_option* expr

CNAME: /[a-zA-Z][a-zA-Z0-9_]*/

%import common.INT
%import common.SIGNED_INT
%import common.FLOAT
%import common.SIGNED_FLOAT
%import common.ESCAPED_STRING

///////////////////////////////////////////////////////////////////////////////////////////////////
// whitespace/comments
///////////////////////////////////////////////////////////////////////////////////////////////////

%import common.NEWLINE
SPACE: /[ \t]+/
COMMENT: /[ \t]*/ "#" /[^\r\n]*/

%ignore SPACE
%ignore NEWLINE
%ignore COMMENT
"""
versions["1.2"] = versions["development"]


def get(version: Optional[str] = None) -> Tuple[str, Set[str]]:
    version = version or "1.0"
    return (versions[version], keywords[version])<|MERGE_RESOLUTION|>--- conflicted
+++ resolved
@@ -10,11 +10,7 @@
 )
 keywords["1.0"] = keywords["draft-2"] | set(["alias", "struct"])
 keywords["1.1"] = keywords["1.0"]
-<<<<<<< HEAD
-keywords["1.2"] = keywords["1.1"] | set(["Directory", "env", "hints"])
-=======
-keywords["1.2"] = keywords["1.1"] | set(["Directory", "env", "requirements"])
->>>>>>> 6ecfc6f6
+keywords["1.2"] = keywords["1.1"] | set(["Directory", "env", "hints", "requirements"])
 keywords["development"] = keywords["1.2"]
 
 # Grammar versions and their definitions. The productions for WDL 1.2 and development will be
