"""
miniwdl command-line interface
"""
# PYTHON_ARGCOMPLETE_OK
import sys
import os
import subprocess
import tempfile
import glob
import json
import math
import pkg_resources
import argcomplete
from shlex import quote as shellquote
from datetime import datetime
from argparse import ArgumentParser, Action
import WDL
import WDL.Lint
from . import values_from_json, values_to_json

quant_warning = False


def main(args=None):
    parser = ArgumentParser()
    parser.add_argument(
        "--version",
        nargs=0,
        action=PipVersionAction,
        help="show miniwdl package version information",
    )
    subparsers = parser.add_subparsers()
    subparsers.required = True
    subparsers.dest = "command"
    fill_common(fill_check_subparser(subparsers))
    fill_common(fill_cromwell_subparser(subparsers))

    argcomplete.autocomplete(parser)
    args = parser.parse_args(args if args is not None else sys.argv[1:])

    try:
        if args.command == "check":
            check(**vars(args))
        elif args.command == "cromwell":
            cromwell(**vars(args))
        else:
            assert False
    except (
        WDL.Error.SyntaxError,
        WDL.Error.ImportError,
        WDL.Error.ValidationError,
        WDL.Error.MultipleValidationErrors,
    ) as exn:
        global quant_warning
        print_error(exn)
        if args.check_quant and quant_warning:
            print(
                "* Hint: for compatibility with older existing WDL code, try setting --no-quant-check to relax quantifier validation rules.",
                file=sys.stderr,
            )
        if args.debug:
            raise exn
        sys.exit(2)


class PipVersionAction(Action):
    def __call__(self, parser, namespace, values, option_string=None):
        try:
            print(pkg_resources.get_distribution("miniwdl"))
        except pkg_resources.DistributionNotFound as exc:
            print("miniwdl version unknown ({}: {})".format(type(exc).__name__, exc))
        print("Cromwell version: " + CROMWELL_VERSION)
        sys.exit(0)


def fill_common(subparser):
    subparser.add_argument(
        "--no-quant-check",
        dest="check_quant",
        action="store_false",
        help="relax static typechecking of optional types, and permit coercion of T to Array[T] (discouraged; for backwards compatibility with older WDL)",
    )
    subparser.add_argument(
        "-p",
        "--path",
        metavar="DIR",
        type=str,
        action="append",
        help="local directory to search for imports",
    )
    subparser.add_argument("--debug", action="store_true", help="show full exception traceback")


def fill_check_subparser(subparsers):
    check_parser = subparsers.add_parser(
        "check", help="Load and typecheck a WDL document; show an outline with lint warnings"
    )
    check_parser.add_argument(
        "uri", metavar="URI", type=str, nargs="+", help="WDL document filename/URI"
    )
    check_parser.add_argument(
        "--no-shellcheck",
        dest="shellcheck",
        action="store_false",
        help="don't use shellcheck on task commands even if available, and suppress message if it isn't",
    )
    return check_parser


def check(uri=None, path=None, check_quant=True, shellcheck=True, **kwargs):
    # Load the document (read, parse, and typecheck)
    if not shellcheck:
        WDL.Lint._shellcheck_available = False

    for uri1 in uri or []:
        doc = WDL.load(uri1, path or [], check_quant=check_quant, import_uri=import_uri)

        WDL.Lint.lint(doc)

        # Print an outline
        print(os.path.basename(uri1))
        outline(doc, 0, show_called=(doc.workflow is not None))

    if shellcheck and WDL.Lint._shellcheck_available == False:
        print(
            "* Hint: install shellcheck (www.shellcheck.net) to check task commands. (--no-shellcheck suppresses this message)",
            file=sys.stderr,
        )


def outline(obj, level, file=sys.stdout, show_called=True):
    # recursively pretty-print a brief outline of the workflow
    s = "".join(" " for i in range(level * 4))

    first_descent = []

    def descend(dobj=None, first_descent=first_descent):
        # show lint for the node just prior to first descent beneath it
        if not first_descent and hasattr(obj, "lint"):
            for (pos, klass, msg) in sorted(obj.lint, key=lambda t: t[0]):
                print(
                    "{}    (Ln {}, Col {}) {}, {}".format(s, pos.line, pos.column, klass, msg),
                    file=file,
                )
        first_descent.append(False)
        if dobj:
            outline(
                dobj,
                level + (1 if not isinstance(dobj, WDL.Decl) else 0),
                file=file,
                show_called=show_called,
            )

    # document
    if isinstance(obj, WDL.Document):
        # workflow
        if obj.workflow:
            descend(obj.workflow)
        # tasks
        for task in sorted(obj.tasks, key=lambda task: (not task.called, task.name)):
            descend(task)
        # imports
        for imp in sorted(obj.imports, key=lambda t: t.namespace):
            print("    {}{} : {}".format(s, imp.namespace, os.path.basename(imp.uri)), file=file)
            descend(imp.doc)
    # workflow
    elif isinstance(obj, WDL.Workflow):
        print(
            "{}workflow {}{}".format(
                s, obj.name, " (not called)" if show_called and not obj.called else ""
            ),
            file=file,
        )
        for elt in (obj.inputs or []) + obj.elements + (obj.outputs or []):
            descend(elt)
    # task
    elif isinstance(obj, WDL.Task):
        print(
            "{}task {}{}".format(
                s, obj.name, " (not called)" if show_called and not obj.called else ""
            ),
            file=file,
        )
        for decl in (obj.inputs or []) + obj.postinputs + obj.outputs:
            descend(decl)
    # call
    elif isinstance(obj, WDL.Call):
        if obj.name != obj.callee_id[-1]:
            print("{}call {} as {}".format(s, ".".join(obj.callee_id), obj.name), file=file)
        else:
            print("{}call {}".format(s, ".".join(obj.callee_id)), file=file)
    # scatter
    elif isinstance(obj, WDL.Scatter):
        print("{}scatter {}".format(s, obj.variable), file=file)
        for elt in obj.elements:
            descend(elt)
    # if
    elif isinstance(obj, WDL.Conditional):
        print("{}if".format(s), file=file)
        for elt in obj.elements:
            descend(elt)
    # decl
    elif isinstance(obj, WDL.Decl):
        pass

    descend()


def print_error(exn):
    global quant_warning
    if isinstance(exn, WDL.Error.MultipleValidationErrors):
        for exn1 in exn.exceptions:
            print_error(exn1)
    else:
        if isinstance(getattr(exn, "pos", None), WDL.SourcePosition):
            print(
                "({} Ln {} Col {}) {}".format(
                    exn.pos.filename, exn.pos.line, exn.pos.column, str(exn)
                ),
                file=sys.stderr,
            )
        else:
            print(str(exn), file=sys.stderr)
        if isinstance(exn, WDL.Error.ImportError) and hasattr(exn, "__cause__"):
            print_error(exn.__cause__)
        if isinstance(exn, WDL.Error.ValidationError) and exn.source_text:
            # show source excerpt
            lines = exn.source_text.split("\n")
            error_line = lines[exn.pos.line - 1].replace("\t", " ")
            print("    " + error_line, file=sys.stderr)
            end_line = exn.pos.end_line
            end_column = exn.pos.end_column
            if end_line > exn.pos.line:
                end_line = exn.pos.line
                end_column = len(error_line) + 1
            while end_column > exn.pos.column + 1 and error_line[end_column - 2] == " ":
                end_column = end_column - 1
            print(
                "    " + " " * (exn.pos.column - 1) + "^" * (end_column - exn.pos.column),
                file=sys.stderr,
            )
            if isinstance(exn, WDL.Error.StaticTypeMismatch) and exn.actual.coerces(
                exn.expected, check_quant=False
            ):
                quant_warning = True


def import_uri(uri):
    dn = tempfile.mkdtemp(prefix="miniwdl_import_uri_")
    subprocess.check_call(["wget", "-nv", uri], cwd=dn)
    return glob.glob(dn + "/*")[0]


def fill_cromwell_subparser(subparsers):
    cromwell_parser = subparsers.add_parser(
        "cromwell", help="Run workflow locally using Cromwell " + CROMWELL_VERSION
    )
    cromwell_parser.add_argument("uri", metavar="URI", type=str, help="WDL document filename/URI")
    cromwell_parser.add_argument(
        "inputs",
        metavar="input_key=value",
        type=str,
        nargs="*",
        help="Workflow inputs. Arrays may be supplied by repeating, key=value1 key=value2 ...",
    ).completer = cromwell_input_completer
    cromwell_parser.add_argument(
        "-d",
        "--dir",
        metavar="NEW_DIR",
        dest="rundir",
        help="directory to be created for the workflow products (must not already exist; defaults to a timestamp-based subdirectory of the current directory)",
    )
    cromwell_parser.add_argument(
        "-j",
        "--json",
        dest="json_only",
        action="store_true",
        help="just print Cromwell-style input JSON to standard output, then exit",
    )
    cromwell_parser.add_argument(
        "--empty",
        metavar="input_key",
        action="append",
        help="explicitly set an array input to the empty array",
    )
    cromwell_parser.add_argument(
        "-r",
        "--jar",
        metavar="jarfile",
        dest="jarfile",
        type=str,
        help="Cromwell jarfile filename/URI",
    )
    cromwell_parser.add_argument(
        "-c",
        "--config",
        metavar="CONFIG",
        dest="config",
        type=str,
        help="Cromwell backend configuration filename/URI",
    )
    # TODO:
    # accept an input JSON file, add any command-line keys into it
    # way to specify None for an optional value (that has a default)
    return cromwell_parser


<<<<<<< HEAD
def cromwell(uri, inputs, json_only, empty, check_quant, rundir=None, jarfile=None, config=None, path=None, **kwargs):
=======
def cromwell_input_completer(prefix, parsed_args, **kwargs):
    # argcomplete completer for `miniwdl cromwell`
    if "uri" in parsed_args:
        # load document. in the completer setting, we need to substitute the home directory
        # and environment variables
        uri = os.path.expandvars(os.path.expanduser(parsed_args.uri))
        if not os.path.exists(uri):
            argcomplete.warn("file not found: " + uri)
            return []
        try:
            doc = WDL.load(uri, parsed_args.path, parsed_args.check_quant, import_uri=import_uri)
        except Exception as exn:
            argcomplete.warn(
                "unable to load {}; try 'miniwdl check' on it ({})".format(uri, str(exn))
            )
            return []
        # resolve target
        if doc.workflow:
            target = doc.workflow
        elif len(doc.tasks) == 1:
            target = doc.tasks[0]
        elif len(doc.tasks) > 1:
            argcomplete.warn("WDL document contains multiple tasks and no workflow")
            return []
        else:
            argcomplete.warn("WDL document is empty")
            return []
        assert target
        # figure the available input names (starting with prefix, if any)
        available_input_names = [nm + "=" for nm in values_to_json(target.available_inputs)]
        if prefix and prefix.find("=") == -1:
            available_input_names = [nm for nm in available_input_names if nm.startswith(prefix)]
        # TODO idea -- complete only required inputs until they're all present, then start
        # completing the non-required inputs. Tricky with arrays, because we want to keep
        # allowing their completion even after already supplied.
        # compute set of inputs already supplied
        return available_input_names


def cromwell(uri, inputs, json_only, empty, check_quant, rundir=None, path=None, **kwargs):
>>>>>>> 5f5373a5
    path = path or []

    # load WDL document
    doc = WDL.load(uri, path, check_quant=check_quant, import_uri=import_uri)

    # validate the provided inputs
    target, input_dict = cromwell_input(doc, inputs, empty)

    if json_only:
        print(json.dumps(input_dict, indent=2))
        sys.exit(0)

    # provision a run directory
    if rundir:
        rundir = os.path.abspath(rundir)
        try:
            os.makedirs(rundir, exist_ok=False)
        except FileExistsError:
            die("workflow directory already exists: " + rundir)
    else:
        now = datetime.today()
        try:
            rundir = os.path.join(os.getcwd(), now.strftime("%Y%m%d_%H%M%S") + "_" + target.name)
            os.makedirs(rundir, exist_ok=False)
        except FileExistsError:
            rundir = os.path.join(
                os.getcwd(),
                now.strftime("%Y%m%d_%H%M%S_") + str(now.microsecond) + "_" + target.name,
            )
            os.makedirs(rundir, exist_ok=False)
    print("+ mkdir -p " + rundir, file=sys.stderr)
    os.makedirs(os.path.join(rundir, "cromwell"))

    # write the JSON inputs file
    input_json_filename = None
    print("Cromwell input: " + json.dumps(input_dict, indent=2), file=sys.stderr)
    input_json_filename = os.path.join(rundir, "inputs.json")
    with open(input_json_filename, "w") as input_json:
        print(json.dumps(input_dict, indent=2), file=input_json)

    # write Cromwell options
    cromwell_options = {"final_workflow_log_dir": os.path.join(rundir, "cromwell")}
    cromwell_options_filename = os.path.join(rundir, "cromwell", "options.json")
    with open(cromwell_options_filename, "w") as options_json:
        print(json.dumps(cromwell_options, indent=2), file=options_json)
    
    # setup Cromwell config file
    config_setting = None
    if config:
        config_setting = "-Dconfig.file={}".format(config)
    elif "CROMWELL_CONFIG" in os.environ:
        config_setting = "-Dconfig.file={}".format(os.getenv("CROMWELL_CONFIG"))
    
    # launch Cromwell
    jarpath = ensure_cromwell_jar(jarfile)
    cromwell_cmd = [
        "java",
        "-DLOG_LEVEL=warn",
        "-DLOG_MODE=pretty",
        "-jar",
        jarpath,
        "run",
        (os.path.abspath(uri) if "://" not in uri else uri),
        "-o",
        cromwell_options_filename,
        "-i",
        input_json_filename,
    ]
    
    if config_setting:
        cromwell_cmd.insert(3, config_setting)
    
    for p in path:
        cromwell_cmd.append("--imports")
        cromwell_cmd.append(p)
    print(" ".join(["+"] + [shellquote(s) for s in cromwell_cmd]), file=sys.stderr)
    proc = subprocess.Popen(
        cromwell_cmd, cwd=os.path.join(rundir, "cromwell"), stdout=subprocess.PIPE
    )

    # stream in Cromwell stdout, which mixes a bunch of stuff. tee it to stderr
    # while recording it so we can go back to look for the output JSON later.
    cromwell_output_lines = []
    while proc.poll() is None:
        line = proc.stdout.readline()
        if line:
            line = str(line, "utf-8").rstrip()
            print(line, file=sys.stderr)
            cromwell_output_lines.append(line)
    assert isinstance(proc.returncode, int)

    # deal with Cromwell outputs

    # remove world-write permissions from created temp files
    subprocess.call(["chmod", "-Rf", "o-w", rundir])

    if proc.returncode == 0:
        # sniff for the outputs JSON as the last subsequence of stdout lines
        # delimited by { and }
        last_lbrace = None
        last_rbrace = None
        try:
            last_lbrace = max(loc for loc, val in enumerate(cromwell_output_lines) if val == "{")
            last_rbrace = max(loc for loc, val in enumerate(cromwell_output_lines) if val == "}")
        except ValueError:
            pass
        try:
            if last_lbrace is None or last_rbrace is None or last_lbrace >= last_rbrace:
                raise KeyError
            outputs_json = json.loads(
                "\n".join(cromwell_output_lines[last_lbrace : (last_rbrace + 1)])
            )
        except:
            die("failed to find outputs JSON in Cromwell standard output")
        organize_cromwell_outputs(target, outputs_json, rundir)

    sys.exit(proc.returncode)


CROMWELL_VERSION = "40"


def ensure_cromwell_jar(jarfile=None):
    """
    Return local path to Cromwell JAR file, first downloading it if necessary.
    """
    if jarfile:
        jarpath = jarfile
    elif "CROMWELL_JAR" in os.environ:
        jarpath = os.getenv("CROMWELL_JAR")
    else:
        CROMWELL_JAR_URL = "https://github.com/broadinstitute/cromwell/releases/download/{v}/cromwell-{v}.jar".format(
            v=CROMWELL_VERSION
        )
        CROMWELL_JAR_SIZE = 185_381_836
        CROMWELL_JAR_NAME = os.path.basename(CROMWELL_JAR_URL)

        jarpath = os.path.join(tempfile.gettempdir(), CROMWELL_JAR_NAME)
        try:
            if os.path.getsize(jarpath) == CROMWELL_JAR_SIZE:
                return jarpath
        except:
            pass
        subprocess.check_call(["wget", "-nv", "-O", jarpath, CROMWELL_JAR_URL])
        assert os.path.getsize(jarpath) == CROMWELL_JAR_SIZE, "unexpected size of downloaded " + jarpath
    return jarpath


def cromwell_input(doc, inputs, empty):
    """
    - Determine the target workflow/task
    - Check types of supplied inputs
    - Check all required inputs are supplied
    - Return a dict which json.dumps to Cromwell input format
    """

    # resolve target
    if doc.workflow:
        target = doc.workflow
    elif len(doc.tasks) == 1:
        target = doc.tasks[0]
    elif len(doc.tasks) > 1:
        die("WDL document contains multiple tasks and no workflow")
    else:
        die("Empty WDL document")
    assert target

    # build up an Env.Values of the provided inputs
    available_inputs = target.available_inputs
    input_env = []

    for one_input in inputs:
        # parse [namespace], name, and value
        buf = one_input.split("=", 1)
        if len(buf) != 2 or not buf[0]:
            die("Invalid input name=value pair: " + one_input)
        name, s_value = buf
        name = name.split(".")
        if not name or ([True for s in name if not s]):
            die("Invalid input name=value pair: " + one_input)
        namespace = name[:-1]
        name = name[-1]

        # find corresponding input declaration
        try:
            decl = WDL.Env.resolve(available_inputs, namespace, name)
        except KeyError:
            die(
                "No such input to {}: {}\n{}".format(
                    target.name, buf[0], cromwell_input_help(target)
                )
            )

        # create a WDL.Value based on the expected type
        v = cromwell_input_value(s_value, decl.type)

        # insert value into input_env
        try:
            existing = WDL.Env.resolve(input_env, namespace, name)
        except KeyError:
            existing = None
        if existing:
            if isinstance(v, WDL.Value.Array):
                assert isinstance(existing, WDL.Value.Array) and existing.type == v.type
                existing.value.extend(v.value)
            else:
                die(
                    "non-array input {} duplicated on command line\n{}".format(
                        buf[0], cromwell_input_help(target)
                    )
                )
        else:
            input_env = WDL.Env.bind(input_env, namespace, name, v, ctx=decl)

    # add explicitly empty arrays
    for empty_name in empty or []:
        empty_name = empty_name.split(".")
        if not empty_name or ([True for s in empty_name if not s]):
            die("Invalid input name: " + empty_name)
        namespace = empty_name[:-1]
        name = empty_name[-1]
        try:
            decl = WDL.Env.resolve(available_inputs, namespace, name)
        except KeyError:
            die(
                "No such input to {}: {}\n{}".format(
                    target.name, ".".join(empty_name), cromwell_input_help(target)
                )
            )
        if not isinstance(decl.type, WDL.Type.Array) or decl.type.nonempty:
            die("Cannot set input {} {} to empty array".format(str(decl.type), decl.name))
        try:
            WDL.Env.resolve(input_env, namespace, name)
            die("--empty {} conflicts with another supplied input".format(".".join(empty_name)))
        except KeyError:
            pass
        input_env = WDL.Env.bind(
            input_env, namespace, name, WDL.Value.Array(decl.type, []), ctx=decl
        )

    # check for missing inputs
    missing_inputs = WDL.Env.subtract(target.required_inputs, input_env)
    if missing_inputs:
        die(
            "missing required inputs for {}: {}\n{}".format(
                target.name,
                ", ".join(values_to_json(missing_inputs).keys()),
                cromwell_input_help(target),
            )
        )

    # make a pass over the Env to create a dict for Cromwell-style input JSON
    return (
        target,
        values_to_json(
            input_env, namespace=([target.name] if isinstance(target, WDL.Workflow) else [])
        ),
    )


def cromwell_input_help(target):
    # TODO: get help message from parameter_meta
    # TODO: show default values of optionals
    ans = []
    required_inputs = target.required_inputs
    ans.append("\nrequired inputs:")
    for name, ty in values_to_json(required_inputs).items():
        ans.append("  {} {}".format(ty, name))
    optional_inputs = WDL.Env.subtract(target.available_inputs, target.required_inputs)
    if target.inputs is None:
        # if the target doesn't have an input{} section (pre WDL 1.0), exclude
        # declarations bound to a non-constant expression (heuristic)
        optional_inputs = WDL.Env.filter(
            optional_inputs, lambda _, b: b.rhs.expr is None or is_constant_expr(b.rhs.expr)
        )
    if optional_inputs:
        ans.append("\noptional inputs:")
        for name, ty in values_to_json(optional_inputs).items():
            ans.append("  {} {}".format(ty, name))
    ans.append("\noutputs:")
    for name, ty in values_to_json(target.effective_outputs).items():
        ans.append("  {} {}".format(ty, name))
    return "\n".join(ans)


def is_constant_expr(expr):
    """
    Decide if the expression is "constant" for the above purposes
    """
    if isinstance(expr, (WDL.Expr.Int, WDL.Expr.Float, WDL.Expr.Boolean)):
        return True
    if isinstance(expr, WDL.Expr.String) and (
        len(expr.parts) == 2 or (len(expr.parts) == 3 and isinstance(expr.parts[1], str))
    ):
        return True
    if isinstance(expr, WDL.Expr.Array):
        return not [item for item in expr.items if not is_constant_expr(item)]
    # TODO: Pair, Map, Struct???
    return False


def cromwell_input_value(s_value, ty):
    """
    Given an input value from the command line (right-hand side of =) and the
    WDL type of the corresponding input decl, create an appropriate WDL.Value.
    """
    if isinstance(ty, WDL.Type.String):
        return WDL.Value.String(s_value)
    if isinstance(ty, WDL.Type.File):
        if not os.path.exists(s_value):
            die("File not found: " + s_value)
        return WDL.Value.String(os.path.abspath(s_value))
    if isinstance(ty, WDL.Type.Boolean):
        if s_value == "true":
            return WDL.Value.Boolean(True)
        if s_value == "false":
            return WDL.Value.Boolean(False)
        die("Boolean input should be true or false instead of {}".format(s_value))
    if isinstance(ty, WDL.Type.Int):
        return WDL.Value.Int(int(s_value))
    if isinstance(ty, WDL.Type.Float):
        return WDL.Value.Float(float(s_value))
    if isinstance(ty, WDL.Type.Array) and isinstance(
        ty.item_type, (WDL.Type.String, WDL.Type.File, WDL.Type.Int, WDL.Type.Float)
    ):
        # just produce a length-1 array, to be combined ex post facto
        return WDL.Value.Array(ty, [cromwell_input_value(s_value, ty.item_type)])
    return die("No command-line support yet for inputs of type {}".format(str(ty)))


def organize_cromwell_outputs(target, outputs_json, rundir):
    """
    After Cromwell runs successfully, the output files are typically sprayed
    across a bushy directory tree used for execution. To help the user find
    what they're looking for, we create another directory tree with nicer
    organization, containing symlinks to the output files (so as not to disturb
    them).

    One of the subtleties is to organize compound outputs like Array[File],
    Array[Array[File]], etc.
    """
    assert "dir" not in outputs_json
    outputs_json["dir"] = rundir
    print(json.dumps(outputs_json, indent=2))
    with open(os.path.join(rundir, "outputs.json"), "w") as outfile:
        print(json.dumps(outputs_json, indent=2), file=outfile)

    os.makedirs(os.path.join(rundir, "outputs"), exist_ok=False)

    def link_output_files(dn, files):
        # dn: output directory which already exists
        # files: either a filename str, or a [nested] list thereof
        if isinstance(files, str) and os.path.exists(files):
            os.symlink(files, os.path.join(dn, os.path.basename(files)))
        if isinstance(files, list) and files:
            d = int(math.ceil(math.log10(len(files))))  # how many digits needed
            for i, elt in enumerate(files):
                subdn = os.path.join(dn, str(i).rjust(d, "0"))
                os.makedirs(subdn, exist_ok=False)
                link_output_files(subdn, elt)

    def output_links(namespace, binding):
        fqon = ".".join([target.name] + namespace + [binding.name])
        if _is_files(binding.rhs) and fqon in outputs_json["outputs"]:
            odn = os.path.join(rundir, "outputs", fqon)
            os.makedirs(os.path.join(rundir, odn), exist_ok=False)
            link_output_files(odn, outputs_json["outputs"][fqon])
        return True

    WDL.Env.filter(target.effective_outputs, output_links)
    # TODO: handle File's inside other compound types,
    # Pair[File,File], Map[String,File], Structs, etc.


def _is_files(ty):
    """
    is ty a File or an Array[File] or an Array[Array[File]] or an Array[Array[Array[File]]]...
    """
    return isinstance(ty, WDL.Type.File) or (
        isinstance(ty, WDL.Type.Array)
        and (isinstance(ty.item_type, WDL.Type.File) or _is_files(ty.item_type))
    )


def die(msg, status=2):
    print("\n" + msg + "\n", file=sys.stderr)
    sys.exit(status)<|MERGE_RESOLUTION|>--- conflicted
+++ resolved
@@ -304,10 +304,6 @@
     # way to specify None for an optional value (that has a default)
     return cromwell_parser
 
-
-<<<<<<< HEAD
-def cromwell(uri, inputs, json_only, empty, check_quant, rundir=None, jarfile=None, config=None, path=None, **kwargs):
-=======
 def cromwell_input_completer(prefix, parsed_args, **kwargs):
     # argcomplete completer for `miniwdl cromwell`
     if "uri" in parsed_args:
@@ -347,8 +343,7 @@
         return available_input_names
 
 
-def cromwell(uri, inputs, json_only, empty, check_quant, rundir=None, path=None, **kwargs):
->>>>>>> 5f5373a5
+def cromwell(uri, inputs, json_only, empty, check_quant, rundir=None, jarfile=None, config=None, path=None, **kwargs):
     path = path or []
 
     # load WDL document
