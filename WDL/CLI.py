"""
miniwdl command-line interface
"""
# PYTHON_ARGCOMPLETE_OK
import sys
import os
import platform
import tempfile
import json
import logging
import asyncio
import atexit
import textwrap
from shlex import quote as shellquote
from argparse import ArgumentParser, Action, SUPPRESS, RawDescriptionHelpFormatter
from contextlib import ExitStack
import argcomplete
from . import (
    load,
    Error,
    Value,
    Type,
    Expr,
    Document,
    Workflow,
    Task,
    Env,
    Decl,
    Call,
    Scatter,
    Conditional,
    SourcePosition,
    parse_document,
    copy_source,
    values_from_json,
    values_to_json,
    read_source_default,
    ReadSourceResult,
)
from ._util import (
    VERBOSE_LEVEL,
    NOTICE_LEVEL,
    configure_logger,
    parse_byte_size,
    path_really_within,
    ANSI,
)
from ._util import StructuredLogMessage as _

quant_warning = False


def main(args=None):
    sys.setrecursionlimit(1_000_000)  # permit as much call stack depth as OS can give us

    parser = create_arg_parser()
    argcomplete.autocomplete(parser)

    replace_COLUMNS = os.environ.get("COLUMNS", None)
    os.environ["COLUMNS"] = "100"  # make help descriptions wider
    args = parser.parse_args(args if args is not None else sys.argv[1:])
    if replace_COLUMNS is not None:
        os.environ["COLUMNS"] = replace_COLUMNS
    else:
        del os.environ["COLUMNS"]

    try:
        if args.command == "check":
            check(**vars(args))
        elif args.command == "run":
            runner(**vars(args))
        elif args.command == "run_self_test":
            run_self_test(**vars(args))
        elif args.command == "localize":
            localize(**vars(args))
        elif args.command == "configure":
            configure(**vars(args))
        else:
            assert False
    except (
        Error.SyntaxError,
        Error.ImportError,
        Error.ValidationError,
        Error.MultipleValidationErrors,
    ) as exn:
        global quant_warning
        print_error(exn)
        if args.check_quant and quant_warning:
            print(
                "* Hint: for compatibility with older existing WDL code, try setting --no-quant-check to relax "
                "quantifier validation rules.",
                file=sys.stderr,
            )
        if args.debug:
            raise exn
        sys.exit(2)
    sys.exit(0)


def create_arg_parser():
    parser = ArgumentParser("miniwdl")
    parser.add_argument(
        "--version",
        nargs=0,
        action=PipVersionAction,
        help="show miniwdl package version information",
    )
    subparsers = parser.add_subparsers()
    subparsers.required = True
    subparsers.dest = "command"
    fill_common(fill_check_subparser(subparsers))
    fill_configure_subparser(subparsers)
    fill_common(fill_run_subparser(subparsers))
    fill_common(fill_run_self_test_subparser(subparsers))
    fill_common(fill_localize_subparser(subparsers))
    return parser


class PipVersionAction(Action):
    def __call__(self, parser, namespace, values, option_string=None):
        from . import runtime

        miniwdl_version = pkg_version()
        if miniwdl_version:
            print(f"miniwdl v{miniwdl_version}")
        else:
            print("miniwdl version unknown")

        # show plugin versions
        # importlib_metadata doesn't seem to provide EntryPoint.dist to get from an entry point to
        # the metadata of the package providing it; continuing to use pkg_resources for this. Risk
        # that they give inconsistent results?
        import pkg_resources

        for group in runtime.config.default_plugins().keys():
            group = f"miniwdl.plugin.{group}"
            for plugin in pkg_resources.iter_entry_points(group=group):
                print(f"{group}\t{plugin}\t{plugin.dist}")
        sys.exit(0)


def fill_common(subparser, path=True):
    group = subparser.add_argument_group("language")
    group.add_argument(
        "--no-quant-check",
        dest="check_quant",
        action="store_false",
        help=(
            "relax static typechecking of optional types, and permit coercion of T to Array[T] (discouraged; for "
            "backwards compatibility with older WDL)"
        ),
    )
    if path:
        group.add_argument(
            "-p",
            "--path",
            metavar="DIR",
            type=str,
            action="append",
            help="local directory to search for imports",
        )
    group = subparser.add_argument_group("debugging")
    group.add_argument(
        "--debug", action="store_true", help="maximally verbose logging & exception tracebacks"
    )


def fill_check_subparser(subparsers):
    check_parser = subparsers.add_parser(
        "check",
        help="Validate a WDL document; show an outline with lint warnings",
        description="Load and typecheck a WDL document, showing an outline with lint warnings.\n\n"
        "Individual lint warnings can be suppressed by a WDL comment containing !WarningName on the\n"
        "same line or the following line, e.g.:\n"
        "    Int? foo = 42  # !UnnecessaryQuantifier\n"
        "    Int bar = foo + 1\n"
        "    # Lorem ipsum dolor sit (!OptionalCoercion)\n",
        formatter_class=RawDescriptionHelpFormatter,
    )
    check_parser.add_argument(
        "uri", metavar="WDL_URI", type=str, nargs="+", help="WDL document filename/URI"
    )
    check_parser.add_argument(
        "--strict",
        action="store_true",
        help="exit with nonzero status code if any lint warnings are shown (in addition to syntax and type errors)",
    )
    check_parser.add_argument(
        "--no-suppress",
        dest="show_all",
        action="store_true",
        help="show lint warnings even if they have suppression comments",
    )
    check_parser.add_argument(
        "--no-shellcheck",
        dest="shellcheck",
        action="store_false",
        help="don't use shellcheck on task commands even if available, and suppress suggestion if it isn't",
    )
    return check_parser


def check(
    uri=None, path=None, check_quant=True, shellcheck=True, strict=False, show_all=False, **kwargs
):
    from . import Lint

    # Load the document (read, parse, and typecheck)
    if not shellcheck:
        Lint._shellcheck_available = False

    shown = [0]
    for uri1 in uri or []:
        try:
            doc = load(uri1, path or [], check_quant=check_quant, read_source=read_source)
        except (Error.SyntaxError, Error.ValidationError, Error.MultipleValidationErrors) as exn:
            if not getattr(exn, "declared_wdl_version", None):
                atexit.register(
                    lambda: print(
                        "* Hint: document should begin with WDL version declaration",
                        file=sys.stderr,
                    )
                )
            raise exn

        Lint.lint(doc)

        # Print an outline
        print(os.path.basename(uri1))
        outline(doc, 0, show_called=(doc.workflow is not None), show_all=show_all, shown=shown)

    if shellcheck and Lint._shellcheck_available is False:
        print(
            "* Suggestion: install shellcheck (www.shellcheck.net) to check task commands. (--no-shellcheck "
            "suppresses this message)",
            file=sys.stderr,
        )

    if strict and shown[0]:
        sys.exit(2)


def outline(obj, level, file=sys.stdout, show_called=True, show_all=False, shown=None):
    # recursively pretty-print a brief outline of the workflow
    s = "".join(" " for i in range(level * 4))

    first_descent = []

    def descend(dobj=None, first_descent=first_descent):
        # show lint for the node just prior to first descent beneath it
        if not first_descent and hasattr(obj, "lint"):
            for (pos, cls, msg, suppressed) in sorted(obj.lint, key=lambda t: t[0]):
                if show_all or not suppressed:
                    print(
                        f"{s}    (Ln {pos.line}, Col {pos.column}) {cls}{' (suppressed)' if suppressed else ''}, {msg}",
                        file=file,
                    )
                    if shown:
                        shown[0] += 1
        first_descent.append(False)
        if dobj:
            outline(
                dobj,
                level + (1 if not isinstance(dobj, Decl) else 0),
                file=file,
                show_called=show_called,
                show_all=show_all,
                shown=shown,
            )

    # document
    if isinstance(obj, Document):
        # workflow
        if obj.workflow:
            descend(obj.workflow)
        # tasks
        for task in sorted(obj.tasks, key=lambda task: (not task.called, task.name)):
            descend(task)
        # imports
        for imp in sorted(obj.imports, key=lambda t: t.namespace):
            print("    {}{} : {}".format(s, imp.namespace, os.path.basename(imp.uri)), file=file)
            descend(imp.doc)
    # workflow
    elif isinstance(obj, Workflow):
        print(
            "{}workflow {}{}".format(
                s, obj.name, " (not called)" if show_called and not obj.called else ""
            ),
            file=file,
        )
        for elt in (obj.inputs or []) + obj.body + (obj.outputs or []):
            descend(elt)
    # task
    elif isinstance(obj, Task):
        print(
            "{}task {}{}".format(
                s, obj.name, " (not called)" if show_called and not obj.called else ""
            ),
            file=file,
        )
        for decl in (obj.inputs or []) + obj.postinputs + obj.outputs:
            descend(decl)
    # call
    elif isinstance(obj, Call):
        if obj.name != obj.callee_id[-1]:
            print("{}call {} as {}".format(s, ".".join(obj.callee_id), obj.name), file=file)
        else:
            print("{}call {}".format(s, ".".join(obj.callee_id)), file=file)
    # scatter
    elif isinstance(obj, Scatter):
        print("{}scatter {}".format(s, obj.variable), file=file)
        for elt in obj.body:
            descend(elt)
    # if
    elif isinstance(obj, Conditional):
        print("{}if".format(s), file=file)
        for elt in obj.body:
            descend(elt)
    # decl
    elif isinstance(obj, Decl):
        pass

    descend()


def print_error(exn):
    global quant_warning
    if isinstance(exn, Error.MultipleValidationErrors):
        for exn1 in exn.exceptions:
            print_error(exn1)
    else:
        if sys.stderr.isatty():
            sys.stderr.write(ANSI.BHRED)
        if isinstance(getattr(exn, "pos", None), SourcePosition):
            print(f"({exn.pos.uri} Ln {exn.pos.line} Col {exn.pos.column}) {exn}", file=sys.stderr)
        else:
            print(str(exn), file=sys.stderr)
        if sys.stderr.isatty():
            sys.stderr.write(ANSI.RESET)
        if isinstance(exn, Error.ImportError) and hasattr(exn, "__cause__"):
            print_error(exn.__cause__)
        if isinstance(exn, Error.ValidationError) and exn.source_text:
            # show source excerpt
            lines = exn.source_text.split("\n")
            error_line = lines[exn.pos.line - 1].replace("\t", " ")
            print("    " + error_line, file=sys.stderr)
            end_line = exn.pos.end_line
            end_column = exn.pos.end_column
            if end_line > exn.pos.line:
                end_line = exn.pos.line
                end_column = len(error_line) + 1
            while end_column > exn.pos.column + 1 and error_line[end_column - 2] == " ":
                end_column = end_column - 1
            print(
                "    " + " " * (exn.pos.column - 1) + "^" * (end_column - exn.pos.column),
                file=sys.stderr,
            )
            if isinstance(exn, Error.StaticTypeMismatch) and exn.actual.coerces(
                exn.expected, check_quant=False
            ):
                quant_warning = True


async def read_source(uri, path, importer):
    from urllib import parse, request

    if uri.startswith("http:") or uri.startswith("https:"):
        fn = os.path.join(
            tempfile.mkdtemp(prefix="miniwdl_import_uri_"),
            os.path.basename(parse.urlsplit(uri).path),
        )
        request.urlretrieve(uri, filename=fn)
        with open(fn, "r") as infile:
            return ReadSourceResult(infile.read(), uri)
    elif importer and (
        importer.pos.abspath.startswith("http:") or importer.pos.abspath.startswith("https:")
    ):
        assert not os.path.isabs(uri), "absolute import from downloaded WDL"
        return await read_source(parse.urljoin(importer.pos.abspath, uri), [], importer)
    return await read_source_default(uri, path, importer)


def fill_run_subparser(subparsers):
    run_parser = subparsers.add_parser(
        "run",
        help="Run workflow/task locally with built-in runtime",
        description="For details & configuration see:\n"
        "https://miniwdl.readthedocs.io/en/latest/runner_reference.html",
    )
    run_parser.add_argument("uri", metavar="URI", type=str, help="WDL document filename/URI")
    run_parser.add_argument(
        "inputs",
        metavar="input_key=value",
        type=str,
        nargs="*",
        help="Workflow inputs. Optional space between = and value."
        " For arrays repeat, key=value1 key=value2 ...",
    ).completer = runner_input_completer
    group = run_parser.add_argument_group("input")
    group.add_argument(
        "-i",
        "--input",
        metavar="INPUT.json",
        dest="input_file",
        help="Cromwell-style input JSON object, filename, or -; command-line inputs will be merged in",
    )
    group.add_argument(
        "--empty",
        metavar="input_key",
        action="append",
        help="explicitly set a string input to the empty string OR an array input to the empty array",
    )
    group.add_argument(
        "--none",
        metavar="input_key",
        action="append",
        help="explicitly set an optional input to None (to override a default)",
    )
    group.add_argument(
        "--task",
        metavar="TASK_NAME",
        help="name of task to run (for WDL documents with multiple tasks & no workflow)",
    )
    group.add_argument(
        "-j",
        "--json",
        dest="json_only",
        action="store_true",
        help="just print Cromwell-style input JSON to standard output, then exit",
    )
    group = run_parser.add_argument_group("output")
    group.add_argument(
        "-d",
        "--dir",
        metavar="DIR",
        dest="run_dir",
        help=(
            "directory under which to create a timestamp-named subdirectory for this run (defaults to current "
            " working directory); supply '.' or 'some/dir/.' to instead run in this directory exactly"
        ),
    )
    group.add_argument(
        "--error-json",
        action="store_true",
        help="upon failure, print error information JSON to standard output (in addition to standard error logging)",
    )
    group = run_parser.add_argument_group("logging")
    group.add_argument(
        "-v",
        "--verbose",
        action="store_true",
        help="increase logging detail & stream tasks' stderr",
    )
    group.add_argument(
        "--no-color",
        action="store_true",
        help="disable colored logging and status bar on terminal (also set by NO_COLOR environment variable)",
    )
    group.add_argument("--log-json", action="store_true", help="write all logs in JSON")
    group = run_parser.add_argument_group("configuration")
    group.add_argument(
        "--cfg",
        metavar="FILE",
        type=str,
        default=None,
        help=(
            "configuration file to load (in preference to file named by MINIWDL_CFG environment, or "
            "XDG_CONFIG_{HOME,DIRS}/miniwdl.cfg)"
        ),
    )
    group.add_argument("-@", metavar="N", dest="max_tasks", type=int, default=None, help=SUPPRESS)
    group.add_argument("--runtime-cpu-max", metavar="N", type=int, default=None, help=SUPPRESS)
    group.add_argument("--runtime-memory-max", metavar="N", type=str, default=None, help=SUPPRESS)
    group.add_argument(
        "--runtime-defaults",
        metavar="JSON",
        type=str,
        default=None,
        help="""default runtime settings for all tasks (JSON filename or literal object e.g. '{"maxRetries":2}')""",
    )
    group.add_argument(
        "--no-cache",
        action="store_true",
        help="override any configuration enabling cache lookup for call outputs & downloaded files",
    )
    group.add_argument(
        "--copy-input-files",
        action="store_true",
        help="copy input files for each task and mount them read/write (unblocks task commands that mv/rm/write them)",
    )
    group.add_argument(
        "--as-me",
        action="store_true",
        help=(
            "run all containers as the invoking user uid:gid (more secure, but potentially blocks task commands e.g. "
            "apt-get)"
        ),
    )
    # TODO:
    # way to specify None for an optional value (that has a default)
    return run_parser


def runner(
    uri,
    task=None,
    inputs=[],
    input_file=None,
    empty=[],
    none=[],
    json_only=False,
    run_dir=None,
    path=None,
    check_quant=True,
    cfg=None,
    runtime_cpu_max=None,
    runtime_memory_max=None,
    runtime_defaults=None,
    max_tasks=None,
    copy_input_files=False,
    as_me=False,
    no_cache=False,
    error_json=False,
    log_json=False,
    **kwargs,
):
    # set up logging
    level = NOTICE_LEVEL
    if kwargs["verbose"]:
        level = VERBOSE_LEVEL
    if kwargs["debug"]:
        level = logging.DEBUG
    else:
        logging.raiseExceptions = False
    if kwargs["no_color"]:
        # picked up by _util.configure_logger()
        os.environ["NO_COLOR"] = os.environ.get("NO_COLOR", "")
    # log_json setting only comes from command line or environment (not cfg file), because we
    # need it before loading configuration
    log_json = log_json or (
        os.environ.get("MINIWDL__LOGGING__JSON", "").lower().strip()
        in ("t", "y", "1", "true", "yes")
    )
    logging.basicConfig(level=level)
    logger = logging.getLogger("miniwdl-run")

    with ExitStack() as cleanup:
        set_status = cleanup.enter_context(configure_logger(json=log_json))

        if os.geteuid() == 0:
            logger.warning(
                (
                    "running as root; non-root users should be able to `miniwdl run` "
                    "as long as they're in the `docker` group"
                )
            )

        # load configuration & apply command-line overrides
        from . import runtime

        cfg_arg = None
        if cfg:
            assert os.path.isfile(cfg), "--cfg file not found"
            cfg_arg = [cfg]
        cfg = runtime.config.Loader(logger, filenames=cfg_arg)
        cfg_overrides = {
            "scheduler": {},
            "file_io": {},
            "task_runtime": {},
            "download_cache": {},
            "call_cache": {},
            "logging": {"json": log_json},
        }
        if max_tasks is not None:
            cfg_overrides["scheduler"]["call_concurrency"] = max_tasks
        if copy_input_files:
            cfg_overrides["file_io"]["copy_input_files"] = copy_input_files
        if as_me:
            cfg_overrides["task_runtime"]["as_user"] = as_me
        if runtime_defaults:
            if runtime_defaults.lstrip()[0] == "{":
                json.loads(runtime_defaults)
                cfg_overrides["task_runtime"]["defaults"] = runtime_defaults
            else:
                with open(runtime_defaults, "r") as infile:
                    cfg_overrides["task_runtime"]["defaults"] = infile.read()
        if runtime_cpu_max is not None:
            cfg_overrides["task_runtime"]["cpu_max"] = runtime_cpu_max
        if runtime_memory_max is not None:
            runtime_memory_max = (
                -1 if runtime_memory_max.strip() == "-1" else parse_byte_size(runtime_memory_max)
            )
            cfg_overrides["task_runtime"]["memory_max"] = runtime_memory_max
        if no_cache:
            cfg_overrides["download_cache"]["get"] = False
            cfg_overrides["call_cache"]["get"] = False

        cfg.override(cfg_overrides)
        cfg.log_all()

        # check root
        if not path_really_within((run_dir or os.getcwd()), cfg["file_io"]["root"]):
            logger.error(
                _(
                    "working directory or --dir must be within the configured `file_io.root' directory",
                    dir=(run_dir or os.getcwd()),
                    root=cfg["file_io"]["root"],
                )
            )
            sys.exit(2)
        if (
            cfg["download_cache"].get_bool("get") or cfg["download_cache"].get_bool("put")
        ) and not path_really_within(cfg["download_cache"]["dir"], cfg["file_io"]["root"]):
            logger.error(
                _(
                    "configuration error: 'download_cache.dir' must be within the `file_io.root' directory",
                    dir=cfg["download_cache"]["dir"],
                    root=cfg["file_io"]["root"],
                )
            )
            sys.exit(2)

        try:
            # load WDL document
            doc = load(uri, path or [], check_quant=check_quant, read_source=read_source)

            # parse and validate the provided inputs
            eff_root = (
                cfg["file_io"]["root"] if not cfg["file_io"].get_bool("copy_input_files") else "/"
            )

            target, input_env, input_json = runner_input(
                doc,
                inputs,
                input_file,
                empty,
                none,
                task=task,
                downloadable=lambda fn, is_dir: runtime.download.able(cfg, fn, directory=is_dir),
                root=eff_root,  # if copy_input_files is set, then input files need not reside under the configured root
            )
        except Error.InputError as exn:
            if error_json:
                print(json.dumps(runtime.error_json(exn), indent=2))
            die(exn.args[0])
        except Exception as exn:
            if error_json:
                print(json.dumps(runtime.error_json(exn), indent=2))
            raise

        if json_only:
            print(json.dumps(input_json, indent=2))
            sys.exit(0)

        # debug logging
        versionlog = {"python": sys.version}
        for pkg in ["miniwdl", "docker", "lark-parser", "argcomplete", "pygtail"]:
            pkver = pkg_version(pkg)
            versionlog[pkg] = str(pkver) if pkver else "UNKNOWN"
        logger.debug(_("package versions", **versionlog))

        envlog = {}
        for k in os.environ:
            if k.upper().startswith("MINIWDL") or k in [
                "LANG",
                "SHELL",
                "USER",
                "HOME",
                "PWD",
                "TMPDIR",
            ]:
                envlog[k] = os.environ[k]
        logger.debug(_("environment", **envlog))

        enabled_plugins = []
        disabled_plugins = []
        for group in runtime.config.default_plugins().keys():
            for enabled, plugin in runtime.config.load_all_plugins(cfg, group):
                (enabled_plugins if enabled else disabled_plugins).append(
                    f"{plugin.name} = {plugin.value}"
                )
        if enabled_plugins or disabled_plugins:
            logger.debug(
                _("plugin configuration", enabled=enabled_plugins, disabled=disabled_plugins)
            )

        rerun_sh = f"pushd {shellquote(os.getcwd())} && miniwdl {' '.join(shellquote(t) for t in sys.argv[1:])}; popd"

        # run & log any errors
        cleanup.enter_context(runtime._statusbar.enable(set_status))
        cache = cleanup.enter_context(runtime.cache.CallCache(cfg, logger))
        rundir = None
        try:
            rundir, output_env = runtime.run(cfg, target, input_env, run_dir=run_dir, _cache=cache)
        except Exception as exn:
            if error_json:
                print(json.dumps(runtime.error_json(exn), indent=2))
            exit_status = 2
            from_rundir = None
            while isinstance(exn, runtime.RunFailed):
                exn_rundir = getattr(exn, "run_dir")
                rundir = rundir or exn_rundir
                from_rundir = exn_rundir
                exn = exn.__cause__
            if isinstance(exn, runtime.CommandFailed):
                exit_status = (lambda v: v if v else exit_status)(getattr(exn, "exit_status", 0))
                if not (kwargs["verbose"] or kwargs["debug"]):
                    logger.notice(
                        "run with --verbose to include task standard error streams in this log"
                    )
            info = runtime.error_json(exn)
            if rundir:
                info["dir"] = rundir
            if from_rundir and from_rundir != rundir:
                info["from_dir"] = from_rundir
            msg = str(exn)
            if "message" in info:
                msg = info["message"]
                del info["message"]
            logger.error(_(msg, **info))
            if isinstance(exn, AssertionError) or kwargs["debug"]:
                raise
            sys.exit(exit_status)
        finally:
            if rundir:
                # whether success or fail, leave some artifacts in the run directory.
                # this should be done under the flock held open within the cache context so that
                # other waiting processes know when we're really finished with the run directory.
                with open(os.path.join(rundir, "rerun"), "w") as rerunfile:
                    print(rerun_sh, file=rerunfile)
                copy_source(doc, os.path.join(rundir, "wdl"))
            cfg.log_unused_options()

    # report
    outputs_json = {"outputs": values_to_json(output_env, namespace=target.name), "dir": rundir}
    print(json.dumps(outputs_json, indent=2))
    return outputs_json


def runner_input_completer(prefix, parsed_args, **kwargs):
    # argcomplete completer for `miniwdl run` and `miniwdl cromwell`
    if "uri" in parsed_args:
        # load document. in the completer setting, we need to substitute the home directory
        # and environment variables
        uri = os.path.expandvars(os.path.expanduser(parsed_args.uri))
        if not (uri.startswith("http:") or uri.startswith("https:") or os.path.exists(uri)):
            argcomplete.warn("file not found: " + uri)
            return []
        try:
            doc = load(
                uri,
                path=(parsed_args.path if hasattr(parsed_args, "path") else []),
                check_quant=parsed_args.check_quant,
                read_source=read_source,
            )
        except Exception as exn:
            argcomplete.warn(
                "unable to load {}; try 'miniwdl check' on it ({})".format(uri, str(exn))
            )
            return []
        # resolve target
        if parsed_args.task:
            target = next((t for t in doc.tasks if t.name == parsed_args.task), None)
            if not target:
                argcomplete.warn(f"no such task {parsed_args.task} in document")
                return []
        elif doc.workflow:
            target = doc.workflow
        elif len(doc.tasks) == 1:
            target = doc.tasks[0]
        elif len(doc.tasks) > 1:
            argcomplete.warn("specify --task for WDL document with multiple tasks and no workflow")
            return []
        else:
            argcomplete.warn("Empty WDL document")
            return []
        assert target
        # figure the available input names (starting with prefix, if any)
        completed_input_names = [nm + "=" for nm in values_to_json(target.required_inputs)]
        if prefix and prefix.find("=") == -1:
            completed_input_names = [nm for nm in completed_input_names if nm.startswith(prefix)]
            if not completed_input_names:
                # suggest optional inputs only if nothing else matches prefix
                completed_input_names = [
                    nm + "="
                    for nm in values_to_json(target.available_inputs)
                    if nm.startswith(prefix)
                ]
        return completed_input_names


def runner_input(
    doc,
    inputs,
    input_file,
    empty,
    none,
    task=None,
    check_required=True,
    downloadable=None,
    root="/",
):
    """
    - Determine the target workflow/task
    - Check types of supplied inputs
    - Check all required inputs are supplied
    - Return inputs as Env.Bindings[Value.Base]
    """

    # resolve target
    target = None
    if task:
        target = next((t for t in doc.tasks if t.name == task), None)
        if not target:
            raise Error.InputError(f"no such task {task} in document")
    elif doc.workflow:
        target = doc.workflow
    elif len(doc.tasks) == 1:
        target = doc.tasks[0]
    elif len(doc.tasks) > 1:
        raise Error.InputError(
            "specify --task for WDL document with multiple tasks and no workflow"
        )
    else:
        raise Error.InputError("Empty WDL document")
    assert target

    # build up an values env of the provided inputs
    available_inputs = target.available_inputs
    input_env = runner_input_json_file(
        available_inputs,
        (target.name if isinstance(target, Workflow) else ""),
        input_file,
        downloadable,
        root,
    )

    # set explicitly empty arrays or strings
    for empty_name in empty or []:
        try:
            decl = available_inputs[empty_name]
        except KeyError:
            runner_input_help(target)
            raise Error.InputError(f"No such input to {target.name}: {empty_name}")
        if isinstance(decl.type, Type.Array):
            if decl.type.nonempty:
                raise Error.InputError(
                    f"Cannot set input {str(decl.type)} {decl.name} to empty array"
                )
            input_env = input_env.bind(empty_name, Value.Array(decl.type.item_type, []), decl)
        elif isinstance(decl.type, Type.String):
            input_env = input_env.bind(empty_name, Value.String(""), decl)
        else:
            msg = f"Cannot set {str(decl.type)} {decl.name} to empty array or string"
            if decl.type.optional:
                msg += "; perhaps you want --none " + decl.name
            raise Error.InputError(msg)

    # set explicitly None values
    for none_name in none or []:
        try:
            decl = available_inputs[none_name]
        except KeyError:
            runner_input_help(target)
            raise Error.InputError(f"No such input to {target.name}: {none_name}")
        if not decl.type.optional:
            raise Error.InputError(
                f"Cannot set non-optional input {str(decl.type)} {decl.name} to None"
            )
        input_env = input_env.bind(none_name, Value.Null(), decl)

    # preprocess command-line inputs: merge adjacent elements ("x=", "y") into ("x=y"), allowing
    # shell filename completion on y
    inputs = list(inputs)
    i = 0
    while i < len(inputs):
        len_i = len(inputs[i])
        if len_i > 1 and inputs[i].find("=") == len_i - 1 and i + 1 < len(inputs):
            inputs[i] = inputs[i] + inputs[i + 1]
            del inputs[i + 1]
        i += 1

    # add in command-line inputs
    for one_input in inputs:
        # parse [namespace], name, and value
        buf = one_input.split("=", 1)
        if not one_input or not one_input[0].isalpha() or len(buf) != 2 or not buf[0]:
            runner_input_help(target)
            raise Error.InputError("Invalid input name=value pair: " + one_input)
        name, s_value = buf

        # find corresponding input declaration
        decl = available_inputs.get(name)

        if not decl:
<<<<<<< HEAD
            # allow arbitrary runtime/hints overrides
            nmparts = name.split(".")
            runtime_idx = next(
                (i for i, term in enumerate(nmparts) if term in ("runtime", "hints")), -1
            )
=======
            # allow arbitrary runtime overrides
            nmparts = name.split(".")
            runtime_idx = next((i for i, term in enumerate(nmparts) if term in ("runtime",)), -1)
>>>>>>> 9b109178
            if runtime_idx >= 0 and len(nmparts) > (runtime_idx + 1):
                decl = available_inputs.get(".".join(nmparts[:runtime_idx] + ["_runtime"]))

        if not decl:
            runner_input_help(target)
            raise Error.InputError(f"No such input to {target.name}: {buf[0]}")

        # create a Value based on the expected type
        v = runner_input_value(s_value, decl.type, downloadable, root)

        # insert value into input_env
        existing = input_env.get(name)
        if existing:
            if isinstance(v, Value.Array):
                assert isinstance(existing, Value.Array) and v.type.coerces(existing.type)
                existing.value.extend(v.value)
            else:
                runner_input_help(target)
                raise Error.InputError(f"non-array input {buf[0]} duplicated")
        else:
            input_env = input_env.bind(name, v, decl)

    # check for missing inputs
    if check_required:
        missing_inputs = values_to_json(target.required_inputs.subtract(input_env))
        if missing_inputs:
            runner_input_help(target)
            raise Error.InputError(
                f"missing required inputs for {target.name}: {', '.join(missing_inputs.keys())}"
            )

    # make a pass over the Env to create a dict for Cromwell-style input JSON
    return (
        target,
        input_env,
        values_to_json(input_env, namespace=(target.name if isinstance(target, Workflow) else "")),
    )


def runner_input_json_file(available_inputs, namespace, input_file, downloadable, root):
    """
    Load user-supplied inputs JSON file, if any
    """
    ans = Env.Bindings()

    if input_file:
        input_file = input_file.strip()
    if input_file:
        from ruamel.yaml import YAML  # delayed heavy import

        input_json = None
        if input_file[0] == "{":
            input_json = input_file
        elif input_file == "-":
            input_json = sys.stdin.read()
        else:
            input_json = (
                asyncio.get_event_loop()
                .run_until_complete(read_source(input_file, [], None))
                .source_text
            )
        input_json = YAML(typ="safe", pure=True).load(input_json)
        try:
            ans = values_from_json(input_json, available_inputs, namespace=namespace)
        except Error.InputError as exn:
            raise Error.InputError("check JSON input; " + exn.args[0])

        ans = Value.rewrite_env_paths(
            ans,
            lambda v: validate_input_path(
                v.value, isinstance(v, Value.Directory), downloadable, root
            ),
        )

    return ans


def runner_input_help(target):
    def bold(line):
        if sys.stderr.isatty():
            return f"{ANSI.BOLD}{line}{ANSI.RESET}"
        return line

    ans = [
        "",
        bold(f"{target.name} ({target.pos.uri})"),
        bold(f"{'-'*(len(target.name)+len(target.pos.uri)+3)}"),
    ]
    required_inputs = target.required_inputs
    ans.append(bold("\nrequired inputs:"))
    for b in required_inputs:
        ans.append(bold(f"  {str(b.value.type)} {b.name}"))
        add_wrapped_parameter_meta(target, b.name, ans)
    optional_inputs = target.available_inputs.subtract(target.required_inputs)
    optional_inputs = optional_inputs.filter(lambda b: not b.value.name.startswith("_"))
    if target.inputs is None:
        # if the target doesn't have an input{} section (pre WDL 1.0), exclude
        # declarations bound to a non-constant expression (heuristic)
        optional_inputs = optional_inputs.filter(
            lambda b: b.value.expr is None or is_constant_expr(b.value.expr)
        )
    if optional_inputs:
        ans.append(bold("\noptional inputs:"))
        for b in optional_inputs:
            d = bold(f"  {str(b.value.type)} {b.name}")
            if b.value.expr:
                ans.append(f"{d} = {b.value.expr}")
            else:
                ans.append(d)
            add_wrapped_parameter_meta(target, b.name, ans)
    ans.append(bold("\noutputs:"))
    for b in target.effective_outputs:
        ans.append(bold(f"  {str(b.value)} {b.name}"))
    for line in ans:
        print(line, file=sys.stderr)


def is_constant_expr(expr):
    """
    Decide if the expression is "constant" for the above purposes
    """
    if isinstance(expr, (Expr.Int, Expr.Float, Expr.Boolean)):
        return True
    if isinstance(expr, Expr.String) and (
        len(expr.parts) == 2 or (len(expr.parts) == 3 and isinstance(expr.parts[1], str))
    ):
        return True
    if isinstance(expr, Expr.Array):
        return not [item for item in expr.items if not is_constant_expr(item)]
    # TODO: Pair, Map, Struct???
    return False


def add_wrapped_parameter_meta(target, input_name, output_list):
    ans = ""
    if input_name in target.parameter_meta:
        entry = target.parameter_meta[input_name]
        if isinstance(entry, str):
            ans = entry
        elif isinstance(entry, dict) and isinstance(entry.get("help", None), str):
            ans = entry["help"]
    if ans:
        output_list.extend((" " * 4 + line) for line in textwrap.wrap(ans, 96))


def runner_input_value(s_value, ty, downloadable, root):
    """
    Given an input value from the command line (right-hand side of =) and the
    WDL type of the corresponding input decl, create an appropriate Value.
    """
    if isinstance(ty, Type.String):
        return Value.String(s_value)
    if isinstance(ty, (Type.File, Type.Directory)):
        # check existence and absolutify path
        directory = isinstance(ty, Type.Directory)
        s_value = validate_input_path(os.path.expanduser(s_value), directory, downloadable, root)
        return Value.Directory(s_value) if directory else Value.File(s_value)
    if isinstance(ty, Type.Boolean):
        if s_value == "true":
            return Value.Boolean(True)
        if s_value == "false":
            return Value.Boolean(False)
        raise Error.InputError(
            "Boolean input should be true or false instead of `{}'".format(s_value)
        )
    if isinstance(ty, Type.Int):
        return Value.Int(int(s_value))
    if isinstance(ty, Type.Float):
        return Value.Float(float(s_value))
    if isinstance(ty, Type.Array) and isinstance(
        ty.item_type, (Type.String, Type.File, Type.Int, Type.Float)
    ):
        # just produce a length-1 array, to be combined ex post facto
        return Value.Array(
            ty.item_type, [runner_input_value(s_value, ty.item_type, downloadable, root)]
        )
    if isinstance(ty, Type.Any):
<<<<<<< HEAD
        # infer dynamically-typed runtime/hints overrides
=======
        # infer dynamically-typed runtime overrides
>>>>>>> 9b109178
        try:
            return Value.Int(int(s_value))
        except ValueError:
            pass
        try:
            return Value.Float(float(s_value))
        except ValueError:
            pass
        return Value.String(s_value)
    raise Error.InputError(
        "No command-line support yet for inputs of type {}; workaround: specify in JSON file with --input".format(
            str(ty)
        )
    )


def validate_input_path(path, directory, downloadable, root):
    """
    If the path is downloadable, return it back. Otherwise, return the absolute path after checking
    1. exists and is a file or directory (according to directory: bool)
    2. resides within root
    3. contains no symlinks pointing outside or to absolute paths
    """
    if downloadable and downloadable(path, directory):
        return path

    if not ((directory and os.path.isdir(path)) or (not directory and os.path.isfile(path))):
        raise Error.InputError(("Directory" if directory else "File") + " not found: " + path)

    path = os.path.abspath(path)

    if not path_really_within(path, root):
        raise Error.InputError(
            f"File & Directory inputs must be located within the configured `file_io.root' directory `{root}' "
            f"unlike `{path}'"
        )

    if directory:

        def raiser(exc: OSError):
            raise exc

        for root, subdirs, files in os.walk(path, onerror=raiser, followlinks=False):
            for fn in files:
                fn = os.path.join(root, fn)
                if os.path.islink(fn) and (
                    not os.path.exists(fn)
                    or os.path.isabs(os.readlink(fn))
                    or not path_really_within(fn, path)
                ):
                    raise Error.InputError("Input Directory contains unusable symlink: " + path)

    return path


def fill_run_self_test_subparser(subparsers):
    run_parser = subparsers.add_parser(
        "run_self_test", help="Run a short built-in workflow to test system configuration"
    )
    run_parser.add_argument(
        "--dir",
        metavar="DIR",
        default=None,
        help="run the test in specified directory, instead of some new temporary directory",
    )
    run_parser.add_argument(
        "--cfg",
        metavar="FILE",
        type=str,
        default=None,
        help=(
            "configuration file to load (in preference to file named by MINIWDL_CFG environment, "
            "or XDG_CONFIG_{HOME,DIRS}/miniwdl.cfg)"
        ),
    )
    run_parser.add_argument("--log-json", action="store_true", help="write all logs in JSON")
    run_parser.add_argument(
        "--as-me", action="store_true", help="run all containers as the current user uid:gid"
    )
    return run_parser


def run_self_test(**kwargs):
    dn = kwargs["dir"]
    if not dn:
        dn = tempfile.mkdtemp(prefix="miniwdl_run_self_test_")
    with open(os.path.join(dn, "test.wdl"), "w") as outfile:
        outfile.write(
            r"""
            version 1.0
            workflow hello_caller {
                input {
                    File who
                }
                scatter (name in read_lines(who)) {
                    call hello {
                        input:
                            who = write_lines([name])
                    }
                    if (defined(hello.message)) {
                        String msg = read_string(select_first([hello.message]))
                    }
                }
                output {
                    Array[String] messages = select_all(msg)
                }
            }
            task hello {
                input {
                    File who
                }
                command {
                    if grep -v ^\# "${who}" ; then
                        echo "Hello, $(cat ${who})!" | tee message.txt 1>&2
                    fi
                }
                output {
                    File? message = "message.txt"
                }
                runtime {
                    docker: "ubuntu:18.04"
                    memory: "1G"
                }
            }
            """
        )

    check(uri=[os.path.join(dn, "test.wdl")])

    argv = [
        "run",
        os.path.join(dn, "test.wdl"),
        "who=https://raw.githubusercontent.com/chanzuckerberg/miniwdl/main/tests/alyssa_ben.txt",
        "--dir",
        dn if dn not in [".", "./"] else os.getcwd(),
        "--debug",
    ]
    if kwargs["as_me"]:
        argv.append("--as-me")
    if kwargs["cfg"]:
        argv.append("--cfg")
        argv.append(kwargs["cfg"])
    if kwargs["log_json"]:
        argv.append("--log-json")
    try:
        outputs = main(argv)["outputs"]
        assert len(outputs["hello_caller.messages"]) == 2
        assert outputs["hello_caller.messages"][0].rstrip() == "Hello, Alyssa P. Hacker!"
        assert outputs["hello_caller.messages"][1].rstrip() == "Hello, Ben Bitdiddle!"
    except BaseException as exn:
        if not (isinstance(exn, SystemExit) and getattr(exn, "code") == 0):
            atexit.register(
                lambda: print(
                    "* Hint: ensure Docker is installed & running"
                    + (
                        ", and user has permission to control it per "
                        "https://docs.docker.com/install/linux/linux-postinstall/#manage-docker-as-a-non-root-user"
                        if platform.system() != "Darwin"
                        else "; and on macOS override the environment variable TMPDIR=/tmp/"
                    ),
                    file=sys.stderr,
                )
            )
            raise exn

    print(
        "\n🗹  miniwdl run_self_test OK; try `miniwdl configure` to set common options or show current selections.",
        file=sys.stderr,
    )
    if os.geteuid() == 0:
        print(
            "* Hint: non-root users should be able to run miniwdl if they have permission to control Docker per\n"
            "        https://docs.docker.com/install/linux/linux-postinstall/#manage-docker-as-a-non-root-user",
            file=sys.stderr,
        )


def fill_localize_subparser(subparsers):
    localize_parser = subparsers.add_parser(
        "localize",
        help="Download URI input Files to local cache for use in subsequent runs",
        description="Prime the local download cache with URI File/Directory inputs found in Cromwell-style input JSON. "
        "This is only needed if it's useful to perform downloads in advance rather than on next run start.",
    )
    localize_parser.add_argument(
        "wdlfile",
        metavar="DOC.wdl",
        type=str,
        help="WDL document filename/URI",
        default=None,
        nargs="?",
    )
    localize_parser.add_argument(
        "infile",
        metavar="INPUT.json",
        type=str,
        help="input JSON filename (- for standard input) or literal object",
        default=None,
        nargs="?",
    )
    localize_parser.add_argument(
        "--task",
        metavar="TASK_NAME",
        help="name of task (for WDL documents with multiple tasks & no workflow)",
    )
    localize_parser.add_argument(
        "--file",
        metavar="URI",
        action="append",
        help="additional File URI to process; if present then WDL & JSON may be omitted",
    )
    localize_parser.add_argument(
        "--directory",
        metavar="URI",
        action="append",
        help="additional Directory URI to process; if present then WDL & JSON may be omitted",
    )
    localize_parser.add_argument(
        "--uri",
        metavar="URI",
        action="append",
        dest="file",
        help=SUPPRESS,  # vestigial, before splitting --file/--directory
    )
    localize_parser.add_argument(
        "--no-cache",
        action="store_true",
        help="if a URI is already cached, re-download and replace it",
    )
    localize_parser.add_argument(
        "--cfg",
        metavar="FILE",
        type=str,
        default=None,
        help=(
            "configuration file to load (in preference to file named by MINIWDL_CFG environment, "
            "or XDG_CONFIG_{HOME,DIRS}/miniwdl.cfg)"
        ),
    )
    group = localize_parser.add_argument_group("logging")
    group.add_argument(
        "-v",
        "--verbose",
        action="store_true",
        help="increase logging detail & stream tasks' stderr",
    )
    group.add_argument(
        "--no-color",
        action="store_true",
        help="disable colored logging and status bar on terminal (also set by NO_COLOR environment variable)",
    )
    group.add_argument("--log-json", action="store_true", help="write all logs in JSON")
    return localize_parser


def localize(
    wdlfile=None,
    infile=None,
    file=None,
    directory=None,
    no_cache=False,
    task=None,
    cfg=None,
    path=None,
    check_quant=True,
    **kwargs,
):
    # set up logging
    level = NOTICE_LEVEL
    logging.raiseExceptions = False
    if kwargs["verbose"]:
        level = VERBOSE_LEVEL
    if kwargs["debug"]:
        level = logging.DEBUG
    if kwargs["no_color"]:
        os.environ["NO_COLOR"] = os.environ.get("NO_COLOR", "")
    log_json = kwargs["log_json"] or (
        os.environ.get("MINIWDL__LOGGING__JSON", "").lower().strip()
        in ("t", "y", "1", "true", "yes")
    )
    logging.basicConfig(level=level)
    logger = logging.getLogger("miniwdl-localize")
    with configure_logger(json=log_json) as set_status:
        from . import runtime

        cfg_arg = None
        if cfg:
            assert os.path.isfile(cfg), "--cfg file not found"
            cfg_arg = [cfg]
        cfg = runtime.config.Loader(logger, filenames=cfg_arg)
        cache_cfg = cfg["download_cache"]
        original_get = cache_cfg.get_bool("get")
        if original_get and no_cache:
            cfg.override({"download_cache": {"get": False}})
        logger.notice(
            _(
                "effective configuration",
                put=cache_cfg.get_bool("put"),
                get=cache_cfg.get_bool("get"),
                dir=cache_cfg["dir"],
                ignore_query=cache_cfg.get_bool("ignore_query"),
                enable_patterns=cache_cfg.get_list("enable_patterns"),
                disable_patterns=cache_cfg.get_list("disable_patterns"),
            )
        )

        file = set(file or [])
        directory = set(directory or [])

        if infile:
            # load WDL document
            doc = load(wdlfile, path or [], check_quant=check_quant, read_source=read_source)

            try:
                target, input_env, input_json = runner_input(
                    doc,
                    [],
                    infile,
                    [],
                    [],
                    task=task,
                    check_required=False,
                    downloadable=lambda fn, is_dir: runtime.download.able(
                        cfg, fn, directory=is_dir
                    ),
                )
            except Error.InputError as exn:
                die(exn.args[0])

            # scan inputs for donwloadable URIs that appear to be downloadable URIs
            def scan(v):
                is_directory = isinstance(v, Value.Directory)
                if runtime.download.able(cfg, v.value, directory=is_directory):
                    (directory if is_directory else file).add(v.value)
                return v.value

            Value.rewrite_env_paths(input_env, scan)

        if not (file or directory):
            logger.warning(
                "nothing to do; if inputs use special URI schemes, make sure necessary downloader plugin(s) are "
                "installed and enabled"
            )
            sys.exit(0)

        if not cache_cfg.get_bool("put"):
            logger.error(
                'configuration section "download_cache", option "put" (env MINIWDL__DOWNLOAD_CACHE__PUT) must be true '
                "for this operation to be effective"
            )
            sys.exit(2)

        if not path_really_within(cfg["download_cache"]["dir"], cfg["file_io"]["root"]):
            logger.error(
                _(
                    "configuration error: `download_cache.dir' must be within the `file_io.root' directory",
                    dir=cfg["download_cache"]["dir"],
                    root=cfg["file_io"]["root"],
                )
            )
            sys.exit(2)

        with runtime.cache.CallCache(cfg, logger) as cache:
            disabled_files = set(u for u in file if not cache.download_path(u))
            disabled_dirs = set(u for u in directory if not cache.download_path(u, directory=True))
        if disabled_files or disabled_dirs:
            logger.notice(
                _(
                    "URIs found but not cacheable per configuration",
                    uri=list(disabled_files | disabled_dirs),
                )
            )
        file = list(file - disabled_files)
        directory = list(directory - disabled_dirs)

        if not (file or directory):
            logger.warning("nothing to do; check configured enable_patterns and disable_patterns")
            sys.exit(0)
        logger.notice(_("starting downloads", files=file, directories=directory))

        # cheesy trick: provide the list of URIs as File inputs to a dummy workflow, causing the
        # runtime to download & cache them
        localizer_wdl = """
            version development
            workflow localize {
                input {
                    Array[File] files
                    Array[Directory] directories
                }
                output {
                    Array[File] downloaded_files = files
                    Array[Directory] downloaded_directories = directories
                }
            }
            """
        localizer = parse_document(localizer_wdl)
        localizer.typecheck()
        cfg = runtime.config.Loader(logger)
        subdir, outputs = runtime.run(
            cfg,
            localizer.workflow,
            values_from_json(
                {"files": file, "directories": directory}, localizer.workflow.available_inputs
            ),
            run_dir=os.environ.get("TMPDIR", "/tmp"),
        )
        outputs = values_to_json(outputs)

        logger.notice(
            _(
                "success",
                files=[os.path.realpath(p) for p in outputs["downloaded_files"]],
                directories=[os.path.realpath(p) for p in outputs["downloaded_directories"]],
            )
        )
        if not original_get:
            logger.warning(
                """future runs won't use the cache unless configuration section "download_cache", key "get" """
                """(env MINIWDL__DOWNLOAD_CACHE__GET) is set to true"""
            )


def fill_configure_subparser(subparsers):
    configure_parser = subparsers.add_parser(
        "configure",
        help="Generate runner config file / display effective config",
        description="Generate a config file for `miniwdl run`; if it already exists, display effective config",
    )
    configure_parser.add_argument(
        "cfg",
        metavar="FILE",
        type=str,
        nargs="?",
        default=None,
        help="existing or to-be-created config file location; default XDG_CONFIG_HOME/miniwdl.cfg",
    )
    configure_parser.add_argument(
        "--show", action="store_true", help="just show effective configuration"
    )
    configure_parser.add_argument(
        "--force", action="store_true", help="overwrite existing .cfg file"
    )
    return configure_parser


def configure(cfg=None, show=False, force=False, **kwargs):
    if not (sys.stdin.isatty() and sys.stdout.isatty()):
        die("`miniwdl configure` is for interactive use")

    from datetime import datetime
    import bullet
    from xdg import XDG_CONFIG_HOME

    miniwdl_version = pkg_version()
    if miniwdl_version:
        miniwdl_version = "v" + miniwdl_version

    logging.raiseExceptions = False
    logging.basicConfig(level=VERBOSE_LEVEL)
    logger = logging.getLogger("miniwdl-configure")
    with configure_logger() as set_status:
        if (show or not force) and configure_existing(logger, cfg, always=show):
            sys.exit(0)

        if not cfg:
            cfg = os.path.join(XDG_CONFIG_HOME, "miniwdl.cfg")

        def yes(prompt):
            return bullet.Bullet(prompt=prompt, choices=["No", "Yes"]).launch() == "Yes"

        if os.path.exists(cfg):
            assert force
            logger.warn("Proceeding will overwrite existing configuration file at " + cfg)
            sys.stderr.flush()
            if not yes("OVERWRITE?"):
                sys.exit(0)
            os.unlink(cfg)
        logger.notice("Generating configuration file at " + cfg)
        sys.stderr.flush()

        options = {}
        try:
            print(
                textwrap.dedent(
                    """
                    CALL CACHE: upon task/workflow success, store a copy of JSON output in a central directory where it
                    can be reused for subsequent runs of the same WDL & input. The JSON files reference input & output
                    files at their original locations, and invalidate automatically if any such file is deleted or
                    changed (mtime).
                    """
                )
            )
            if yes("ENABLE?"):
                options["call_cache"] = {"get": "true", "put": "true"}
                print("\nCall cache JSON file storage directory: ~/.cache/miniwdl/")

                if yes("OVERRIDE?"):
                    options["call_cache"]["dir"] = bullet.Input(
                        prompt="Call cache directory: ", strip=True
                    ).launch()

            print(
                textwrap.dedent(
                    """
                    DOWNLOAD CACHE: upon downloading a File or Directory input URI (https:// s3:// etc.), store it in a
                    central directory where it can be reused for subsequent run inputs with the same URI (even if the
                    WDL differs). If a subsequent run finds a cached copy, it does NOT check whether the remote URI
                    content may have changed.
                    """
                )
            )
            if yes("ENABLE?"):
                options["download_cache"] = {"get": "true", "put": "true"}
                print("\nDownload cache directory: /tmp/miniwdl_download_cache")

                if yes("OVERRIDE?"):
                    options["download_cache"]["dir"] = bullet.Input(
                        prompt="Download cache directory: ", strip=True
                    ).launch()

            print()
            if yes("Configure non-public Amazon s3:// access?"):
                print(
                    textwrap.dedent(
                        """
                    HOST AWS CREDENTIALS: allow S3 transfers to adopt AWS credentials from host AWS CLI configuration
                    (detected by boto3). This is usually needed for access to non-public S3 objects only when NOT
                    running on an EC2 instance (where S3 tools can contact the instance metadata service to assume an
                    instance profile automatically).
                    """
                    )
                )
                if yes("ENABLE?"):
                    options["download_awscli"] = {"host_credentials": "true"}
        except KeyboardInterrupt:
            print()
            sys.exit(1)

        if not options:
            print("", file=sys.stderr)
            logger.warning("All selections match defaults; exiting")
            sys.exit(0)

        cfg_content = format_cfg(options)
        print()
        print(cfg_content)
        print()
        sys.stdout.flush()
        with open(cfg, "w") as outfile:
            print(
                f"# miniwdl configure {miniwdl_version or '(version unknown)'} {datetime.utcnow()}Z",
                file=outfile,
            )
            print(cfg_content, file=outfile)
        logger.notice("Wrote configuration file " + cfg)
        logger.notice("Edit the file manually to set advanced options available: ")
        logger.notice(
            "    https://github.com/chanzuckerberg/miniwdl/blob/"
            f"{miniwdl_version or 'main'}/WDL/runtime/config_templates/default.cfg"
        )
        logger.notice(
            "Runtime environment variables may override configuration file options; see documentation:"
        )
        logger.notice(
            "    https://miniwdl.readthedocs.io/en/latest/runner_reference.html#configuration"
        )


def configure_existing(logger, cfg, always=False, miniwdl_version="main"):
    from . import runtime

    envlog = {}
    for k in os.environ:
        if k.upper().startswith("MINIWDL"):
            envlog[k] = os.environ[k]
    if envlog:
        logger.info(_("environment", **envlog))

    loader = runtime.config.Loader(logger, filenames=[cfg] if cfg else None)
    if always or loader.cfg_filename:
        logger.info(
            "see documentation: https://miniwdl.readthedocs.io/en/latest/runner_reference.html#configuration"
        )
        logger.info(
            "see defaults: https://github.com/chanzuckerberg/miniwdl/blob/"
            f"{miniwdl_version}/WDL/runtime/config_templates/default.cfg"
        )
        if not always:
            logger.info("set --force to overwrite existing configuration file")
        eff_opts = loader.get_all(defaults=False)
        if not eff_opts:
            logger.notice("only default configuration options currently apply")
        else:
            logger.notice("effective non-default options (including any environment variables):")
            sys.stderr.flush()
            print(format_cfg(eff_opts))
        return True
    return False


def format_cfg(sections):
    ans = []
    for section, options in sorted(sections.items()):
        ans.append(f"\n[{section}]")
        for key, value in sorted(options.items()):
            value = value.replace("\n", "\n  ")
            ans.append(f"{key} = {value}")
    return "\n".join(ans)


def pkg_version(pkg="miniwdl"):
    import importlib_metadata

    try:
        return importlib_metadata.version(pkg)
    except importlib_metadata.PackageNotFoundError:
        return None


def die(msg, status=2):
    msg = "\n".join(textwrap.wrap(msg, 100))
    if sys.stderr.isatty():
        print(f"\n{ANSI.BHRED}{msg}{ANSI.RESET}\n", file=sys.stderr)
    else:
        print(f"\n{msg}\n", file=sys.stderr)
    sys.exit(status)<|MERGE_RESOLUTION|>--- conflicted
+++ resolved
@@ -893,17 +893,11 @@
         decl = available_inputs.get(name)
 
         if not decl:
-<<<<<<< HEAD
             # allow arbitrary runtime/hints overrides
             nmparts = name.split(".")
             runtime_idx = next(
                 (i for i, term in enumerate(nmparts) if term in ("runtime", "hints")), -1
             )
-=======
-            # allow arbitrary runtime overrides
-            nmparts = name.split(".")
-            runtime_idx = next((i for i, term in enumerate(nmparts) if term in ("runtime",)), -1)
->>>>>>> 9b109178
             if runtime_idx >= 0 and len(nmparts) > (runtime_idx + 1):
                 decl = available_inputs.get(".".join(nmparts[:runtime_idx] + ["_runtime"]))
 
@@ -1081,11 +1075,7 @@
             ty.item_type, [runner_input_value(s_value, ty.item_type, downloadable, root)]
         )
     if isinstance(ty, Type.Any):
-<<<<<<< HEAD
         # infer dynamically-typed runtime/hints overrides
-=======
-        # infer dynamically-typed runtime overrides
->>>>>>> 9b109178
         try:
             return Value.Int(int(s_value))
         except ValueError:
