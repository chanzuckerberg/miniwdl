--- conflicted
+++ resolved
@@ -210,17 +210,14 @@
     pass
 
 @test_corpus(
-<<<<<<< HEAD
     ["test_corpi/biowdl/aligning/**"],
     expected_lint={'UnusedImport': 12, 'OptionalCoercion': 12, 'StringCoercion': 14, 'UnusedDeclaration': 12, 'UnnecessaryQuantifier': 41, 'NonemptyCoercion': 1, 'NameCollision': 1},
     check_quant=False,
 )
 class BioWDLAligning(unittest.TestCase):
-=======
     ["test_corpi/biowdl/expression-quantification/**"],
     expected_lint={'UnusedImport': 12, 'OptionalCoercion': 11, 'StringCoercion': 14, 'UnusedDeclaration': 12, 'UnnecessaryQuantifier': 41, 'NonemptyCoercion': 3, 'NameCollision': 1},
     check_quant=False,
 )
 class BioWDLExpressionQuantification(unittest.TestCase):
->>>>>>> 66752c2d
     pass