--- conflicted
+++ resolved
@@ -57,11 +57,8 @@
                 name = "test_" + prefix + "_" + name.replace('.', '_')
                 def t(self, fn=fn):
                     # load & lint the document to verify the lint count
-<<<<<<< HEAD
-                    doc = WDL.load(fn, path=gpath, check_quant=check_quant, read_source=read_source)
-=======
                     try:
-                        doc = WDL.load(fn, path=gpath, check_quant=check_quant, import_uri=import_uri)
+                        doc = WDL.load(fn, path=gpath, check_quant=check_quant, read_source=read_source)
                     except Exception as exn:
                         if isinstance(exn, WDL.Error.MultipleValidationErrors):
                             for subexn in exn.exceptions:
@@ -69,7 +66,6 @@
                         if hasattr(exn, "node"):
                             print(exn.node.pos)
                         raise
->>>>>>> 9dacf834
                     WDL.Lint.lint(doc)
                     for _, linter, _ in WDL.Lint.collect(doc):
                         test_klass._lint_count[linter] = 1 + test_klass._lint_count.get(linter, 0)
