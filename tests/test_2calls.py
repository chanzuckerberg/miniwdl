import unittest, inspect
from typing import Optional
from .context import WDL

tsk = r"""
        task sum {
            Int x
            Int y
            command <<<
                echo $(( ~{x} + ~{y} ))
            >>>
            output {
                Int z = read_int(stdout())
            }
        }
"""

class TestCalls(unittest.TestCase):

    def test_missing_input(self):
        txt = tsk + r"""
        workflow contrived {
            call sum
        }
        """
        doc = WDL.parse_document(txt)
        doc.typecheck()

        doc = WDL._parser.parse_document(txt, imported=True)
        with self.assertRaises(WDL.Error.MissingInput):
            doc.typecheck()

        txt = tsk + r"""
        workflow contrived {
            Int x
            call sum { input:
                x = x
            }
        }
        """
        doc = WDL.parse_document(txt)
        doc.typecheck()

        doc = WDL._parser.parse_document(txt, imported=True)
        with self.assertRaises(WDL.Error.MissingInput):
            doc.typecheck()


        txt = tsk + r"""
        workflow contrived {
            Int w
            Int z
            call sum { input:
                x = w,
                y = z
            }
        }
        """
        doc = WDL.parse_document(txt)
        doc.typecheck()

        doc = WDL._parser.parse_document(txt, imported=True)
        doc.typecheck()

    def test_duplicate_input(self):
        txt = tsk + r"""
        workflow contrived {
            Int x
            call sum { input:
                x = x,
                x = x
            }
        }
        """
        with self.assertRaises(WDL.Error.MultipleDefinitions):
            doc = WDL.parse_document(txt)

    def test_optional(self):
        txt = tsk + r"""
        workflow contrived {
            Int? x
            call sum { input: x = x }
        }
        """
        doc = WDL.parse_document(txt)
        with self.assertRaises(WDL.Error.StaticTypeMismatch):
            doc.typecheck()

        txt = tsk + r"""
        workflow contrived {
            Int? x = 0
            call sum { input: x = x }
        }
        """
        doc = WDL.parse_document(txt)
        doc.typecheck()

    def test_nonempty(self):
        txt = r"""
        task p {
            Array[Int]+ x
            command <<<
                echo "~{sep=', ' x}"
            >>>
            output {
                String z = stdout()
            }
        }
        workflow contrived {
            Array[Int] x
            Array[Int]+ y = x
            call p { input: x=x }
        }
        """
        doc = WDL.parse_document(txt)
        doc.typecheck()

        txt = r"""
        task p {
            Array[Int]+ x
            command <<<
                echo "~{sep=', ' x}"
            >>>
            output {
                String z = stdout()
            }
        }
        workflow contrived {
            Array[Int] x
            Array[Int]+ y = x
            call p { input: x=y }
        }
        """
        doc = WDL.parse_document(txt)
        doc.typecheck()

        txt = r"""
        workflow contrived {
            Array[Int] x = []
            Array[Int]+ y = [1]
        }
        """
        doc = WDL.parse_document(txt)
        doc.typecheck()

        txt = r"""
        workflow contrived {
            Array[Int]+ y = []
        }
        """
        doc = WDL.parse_document(txt)
        with self.assertRaises(WDL.Error.EmptyArray):
            doc.typecheck()

    def test_collision(self):
        tasks = tsk + r"""
        task p {
            Array[Int]+ x
            command <<<
                echo "~{sep=', ' x}"
            >>>
            output {
                String z = stdout()
            }
        }
        """
        txt = tasks + r"""
        workflow contrived {
            call sum
            call sum as sum2
        }
        """
        WDL.parse_document(txt).typecheck()
        txt = tasks + r"""
        workflow contrived {
            call sum
            call sum
        }
        """
        doc = WDL.parse_document(txt)
        with self.assertRaises(WDL.Error.MultipleDefinitions):
            doc.typecheck()
        txt = tasks + r"""
        workflow contrived {
            call sum
            call p as sum
        }
        """
        doc = WDL.parse_document(txt)
        with self.assertRaises(WDL.Error.MultipleDefinitions):
            doc.typecheck()
        txt = tasks + r"""
        workflow contrived {
            call sum as foo
            call p as foo
        }
        """
        doc = WDL.parse_document(txt)
        with self.assertRaises(WDL.Error.MultipleDefinitions):
            doc.typecheck()
        txt = tasks + r"""
        workflow contrived {
            if (true) {
                call sum as foo
            }
            scatter (i in [1,2]) {
                call p as foo
            }
        }
        """
        doc = WDL.parse_document(txt)
        with self.assertRaises(WDL.Error.MultipleDefinitions):
            doc.typecheck()
        txt = tasks + r"""
        workflow contrived {
            Int i
            scatter (i in [1,2]) {
                call sum
            }
        }
        """
        doc = WDL.parse_document(txt)
        with self.assertRaises(WDL.Error.MultipleDefinitions):
            doc.typecheck()
        txt = tasks + r"""
        workflow contrived {
            scatter (i in [1,2]) {
                Int i = 42
            }
        }
        """
        doc = WDL.parse_document(txt)
        with self.assertRaises(WDL.Error.MultipleDefinitions):
            doc.typecheck()

    def test_if_defined(self):
        # test special case for typechecking the construct
        #   if defined(x) then EXPR_WITH_x else SOME_DEFAULT
        # where we can treat x as non-optional when typechecking EXPR_WITH_x
        txt = r"""
        workflow contrived {
            Int? x
            Int y = if defined(x) then x+1 else 42
        }
        """
        doc = WDL.parse_document(txt)
        doc.typecheck()
        txt = r"""
        workflow contrived {
            Int? x
            Int y = if true then x+1 else 42
        }
        """
        doc = WDL.parse_document(txt)
        with self.assertRaises(WDL.Error.IncompatibleOperand):
            doc.typecheck()

<<<<<<< HEAD

    def test_forward_reference(self):
        txt = tsk + r"""
        workflow contrived {
            Int y = x
            Int x
            Array[Int?] w_out = w
            scatter (z in [1,2,3]) {
                if (true) {
                    Int w = z
                }
            }
=======
        txt = tsk + r"""
        workflow contrived {
            Boolean b
            if (b) {
                call sum
            }
            Int y = if defined(sum.z) then sum.z+1 else 42
>>>>>>> 08ef6c48
        }
        """
        doc = WDL.parse_document(txt)
        doc.typecheck()

        txt = tsk + r"""
        workflow contrived {
<<<<<<< HEAD
            Int y = z
            scatter (z in [1,2,3]) {
                call sum
            }
        }
        """
        doc = WDL.parse_document(txt)
        with self.assertRaises(WDL.Error.UnknownIdentifier):
            doc.typecheck()
        txt = tsk + r"""
        workflow contrived {
            scatter (z in [1,2,3]) {
                call sum
            }
            Int y = z
        }
        """
        doc = WDL.parse_document(txt)
        with self.assertRaises(WDL.Error.UnknownIdentifier):
            doc.typecheck()

        txt = tsk + r"""
        workflow contrived {
            Array[Int] s = sum.z
            scatter (z in [1,2,3]) {
                call sum { input: x = s2.z }
            }
            call sum as s2
        }
        """
        doc = WDL.parse_document(txt)
        doc.typecheck()

        # TODO: test cycle detection
=======
            Boolean b
            if (b) {
                call sum
            }
            Int y = if true then sum.z else 42
        }
        """
        doc = WDL.parse_document(txt)
        with self.assertRaises(WDL.Error.StaticTypeMismatch):
            doc.typecheck()
>>>>>>> 08ef6c48
<|MERGE_RESOLUTION|>--- conflicted
+++ resolved
@@ -245,6 +245,7 @@
         """
         doc = WDL.parse_document(txt)
         doc.typecheck()
+
         txt = r"""
         workflow contrived {
             Int? x
@@ -255,7 +256,30 @@
         with self.assertRaises(WDL.Error.IncompatibleOperand):
             doc.typecheck()
 
-<<<<<<< HEAD
+        txt = tsk + r"""
+        workflow contrived {
+            Boolean b
+            if (b) {
+                call sum
+            }
+            Int y = if defined(sum.z) then sum.z+1 else 42
+        }
+        """
+        doc = WDL.parse_document(txt)
+        doc.typecheck()
+
+        txt = tsk + r"""
+        workflow contrived {
+            Boolean b
+            if (b) {
+                call sum
+            }
+            Int y = if true then sum.z else 42
+        }
+        """
+        doc = WDL.parse_document(txt)
+        with self.assertRaises(WDL.Error.StaticTypeMismatch):
+            doc.typecheck()
 
     def test_forward_reference(self):
         txt = tsk + r"""
@@ -268,23 +292,13 @@
                     Int w = z
                 }
             }
-=======
-        txt = tsk + r"""
-        workflow contrived {
-            Boolean b
-            if (b) {
-                call sum
-            }
-            Int y = if defined(sum.z) then sum.z+1 else 42
->>>>>>> 08ef6c48
-        }
-        """
-        doc = WDL.parse_document(txt)
-        doc.typecheck()
-
-        txt = tsk + r"""
-        workflow contrived {
-<<<<<<< HEAD
+        }
+        """
+        doc = WDL.parse_document(txt)
+        doc.typecheck()
+
+        txt = tsk + r"""
+        workflow contrived {
             Int y = z
             scatter (z in [1,2,3]) {
                 call sum
@@ -318,16 +332,4 @@
         doc = WDL.parse_document(txt)
         doc.typecheck()
 
-        # TODO: test cycle detection
-=======
-            Boolean b
-            if (b) {
-                call sum
-            }
-            Int y = if true then sum.z else 42
-        }
-        """
-        doc = WDL.parse_document(txt)
-        with self.assertRaises(WDL.Error.StaticTypeMismatch):
-            doc.typecheck()
->>>>>>> 08ef6c48
+        # TODO: test cycle detection