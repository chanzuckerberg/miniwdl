--- conflicted
+++ resolved
@@ -11,11 +11,7 @@
 export PYTHONPATH="$SOURCE_DIR:$PYTHONPATH"
 miniwdl="python3 -m WDL"
 
-<<<<<<< HEAD
-plan tests 67
-=======
 plan tests 72
->>>>>>> 5003974c
 
 $miniwdl run_self_test
 is "$?" "0" "run_self_test"
