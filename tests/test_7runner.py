import unittest
import logging
import tempfile
import random
import os
import shutil
import time
import docker
import platform
from testfixtures import log_capture
from .context import WDL
from unittest.mock import patch

class RunnerTestCase(unittest.TestCase):
    """
    Base class for new runner test cases
    """

    @classmethod
    def setUpClass(cls):
        logging.basicConfig(level=logging.DEBUG, format='%(name)s %(levelname)s %(message)s')
        logger = logging.getLogger(cls.__name__)
        cfg = WDL.runtime.config.Loader(logger, [])

    def setUp(self):
        """
        initialize docker & provision temporary directory for a test (self._dir)
        """
        self._dir = tempfile.mkdtemp(prefix=f"miniwdl_test_{self.id()}_")

    def tearDown(self):
        if not getattr(self, "_keep_dir", False):
            shutil.rmtree(self._dir)

    def _run(self, wdl:str, inputs = None, task = None, expected_exception: Exception = None, cfg = None):
        """
        run workflow/task & return outputs dict
        """
        logger = logging.getLogger(self.id())
        cfg = cfg or WDL.runtime.config.Loader(logger, [])
        try:
            with tempfile.NamedTemporaryFile(dir=self._dir, suffix=".wdl", delete=False) as outfile:
                outfile.write(wdl.encode("utf-8"))
                wdlfn = outfile.name
            doc = WDL.load(wdlfn)
            target = doc.workflow or doc.tasks[0]
            if task:
                target = next((t for t in doc.tasks if t.name == task), None)
            assert target
            if isinstance(inputs, dict):
                inputs = WDL.values_from_json(inputs, target.available_inputs, target.required_inputs)
            rundir, outputs = WDL.runtime.run(cfg, target, (inputs or WDL.Env.Bindings()), run_dir=self._dir)
            self._rundir = rundir
        except Exception as exn:
            while isinstance(exn, WDL.runtime.RunFailed):
                exn = exn.__context__
            if expected_exception:
                self.assertIsInstance(exn, expected_exception)
                return exn
            raise
        self.assertIsNone(expected_exception, str(expected_exception) + " not raised")
        return WDL.values_to_json(outputs)

class TestDirectoryIO(RunnerTestCase):
    def test_coercion(self):
        assert WDL.Type.Directory().coerces(WDL.Type.String())
        d = WDL.Value.String("foo").coerce(WDL.Type.Directory())
        assert isinstance(d, WDL.Value.Directory)
        assert d.value == "foo"

    def test_basic_directory(self):
        wdl = R"""
        version development
        workflow w {
            input {
                Directory d
            }
            call t {
                input:
                    d = d
            }
            output {
                Int dsz = round(size(t.files))
            }
        }
        task t {
            input {
                Directory d
                Boolean touch = false
            }
            command {
                set -euxo pipefail
                mkdir outdir
                cp "~{d}"/* outdir/
                if [ "~{touch}" == "true" ]; then
                    touch "~{d}"/foo
                fi
                >&2 ls -Rl
            }
            output {
                Array[File] files = glob("outdir/*.txt")
            }
        }
        """
        os.makedirs(os.path.join(self._dir, "d"))
        with open(os.path.join(self._dir, "d/alice.txt"), mode="w") as outfile:
            print("Alice", file=outfile)
        with open(os.path.join(self._dir, "d/bob.txt"), mode="w") as outfile:
            print("Bob", file=outfile)
        outp = self._run(wdl, {"d": os.path.join(self._dir, "d")})
        assert outp["dsz"] == 10

        with self.assertRaises(WDL.runtime.error.RunFailed):
            self._run(wdl, {"d": os.path.join(self._dir, "d"), "t.touch": True})

        cfg = WDL.runtime.config.Loader(logging.getLogger(self.id()), [])
        cfg.override({"file_io": {"copy_input_files": True}})
        outp = self._run(wdl, {"d": os.path.join(self._dir, "d"), "t.touch": True}, cfg=cfg)
        assert outp["dsz"] == 10

    def test_directory_output(self):
        wdl = R"""
        version development
        workflow w {
            input {
                Directory d
            }
            call t {
                input:
                    d = d
            }
            output {
                Array[Directory] d_out = t.d_out
            }
        }
        task t {
            input {
                Directory d
            }
            command {
                set -euxo pipefail
                mkdir -p outdir/foo
                cd outdir
                echo foobar > foo/bar
                ln -s foo/bar baz
                >&2 ls -Rl
            }
            output {
                Array[Directory] d_out = ["~{d}", "outdir"]
            }
        }
        """

        os.makedirs(os.path.join(self._dir, "d"))
        with open(os.path.join(self._dir, "d/alice.txt"), mode="w") as outfile:
            print("Alice", file=outfile)
        with open(os.path.join(self._dir, "d/bob.txt"), mode="w") as outfile:
            print("Bob", file=outfile)
        outp = self._run(wdl, {"d": os.path.join(self._dir, "d")})

        assert len(outp["d_out"]) == 2
        assert os.path.islink(outp["d_out"][0])
        assert os.path.realpath(outp["d_out"][0]) == os.path.realpath(os.path.join(self._dir, "d"))
        assert os.path.isdir(outp["d_out"][1])
        assert os.path.islink(outp["d_out"][1])
        assert os.path.basename(outp["d_out"][1]) == "outdir"
        assert os.path.isfile(os.path.join(outp["d_out"][1], "foo/bar"))
        assert os.path.islink(os.path.join(outp["d_out"][1], "baz"))
        assert os.path.isfile(os.path.join(outp["d_out"][1], "baz"))
        assert os.path.isfile(os.path.join(os.path.dirname(outp["d_out"][1]), ".WDL_Directory"))

        cfg = WDL.runtime.config.Loader(logging.getLogger(self.id()), [])
        cfg.override({"file_io": {"output_hardlinks": True}})
        outp = self._run(wdl, {"d": os.path.join(self._dir, "d")}, cfg=cfg)
        assert len(outp["d_out"]) == 2
        assert not os.path.islink(outp["d_out"][0])
        assert os.path.realpath(outp["d_out"][0]) != os.path.realpath(os.path.join(self._dir, "d"))
        assert os.path.isdir(outp["d_out"][1])
        assert not os.path.islink(outp["d_out"][1])
        assert os.path.basename(outp["d_out"][1]) == "outdir"
        assert os.path.isfile(os.path.join(outp["d_out"][1], "foo/bar"))
        assert os.path.islink(os.path.join(outp["d_out"][1], "baz"))
        assert os.path.isfile(os.path.join(outp["d_out"][1], "baz"))
        assert os.path.isfile(os.path.join(outp["d_out"][1], "..", ".WDL_Directory"))

        outp = self._run(R"""
            version development
            task t {
                command {}
                output {
                    Directory? d_out = "bogus/dirname"
                }
            }
            """, {})
        assert outp["d_out"] is None

    def test_output_input(self):
        # test outputting files/subdirectories inside input Directory
        wdl = R"""
        version development
        task t {
            input {
                Directory d
            }
            command {}
            output {
                Array[File] files = ["~{d}/alice.txt", "~{d}/sub/bob.txt"]
                Array[Directory] dirs = ["~{d}/sub/dir"]
            }
        }
        """
        os.makedirs(os.path.join(self._dir, "d/sub/dir"))
        with open(os.path.join(self._dir, "d/alice.txt"), mode="w") as outfile:
            print("Alice", file=outfile)
        with open(os.path.join(self._dir, "d/sub/bob.txt"), mode="w") as outfile:
            print("Bob", file=outfile)
        with open(os.path.join(self._dir, "d/sub/dir/carol.txt"), mode="w") as outfile:
            print("Carol", file=outfile)
        outp = self._run(wdl, {"d": os.path.join(self._dir, "d")})
        assert len(outp["files"]) == 2
        for fn in outp["files"]:
            assert os.path.isfile(fn)
        assert len(outp["dirs"]) == 1
        assert os.path.isdir(outp["dirs"][0])

    def test_errors(self):
        self._run(R"""
            version development
            task t {
                command <<<
                    mkdir outdir
                    ln -s /etc/passwd outdir/owned
                >>>
                output {
                    Directory d_out = "outdir"
                }
            }
            """, {}, expected_exception=WDL.runtime.error.OutputError)

        self._run(R"""
            version development
            task t {
                command <<<
                    touch secret
                    mkdir outdir
                    ln -s ../secret outdir/owned
                    >&2 ls -Rl
                >>>
                output {
                    Directory d_out = "outdir/"
                }
            }
            """, {}, expected_exception=WDL.runtime.error.OutputError)

        self._run(R"""
            version development
            task t {
                command <<<
                    mkdir outdir
                    touch outdir/secret
                    ln -s outdir/secret outdir/owned
                    rm outdir/secret
                    >&2 ls -Rl
                >>>
                output {
                    Directory d_out = "outdir"
                }
            }
            """, {}, expected_exception=WDL.runtime.error.OutputError)

        self._run(R"""
            version development
            task t {
                command <<<
                    touch outdir
                >>>
                output {
                    Directory d_out = "outdir"
                }
            }
            """, {}, expected_exception=WDL.runtime.error.OutputError)

        self._run(R"""
            version development
            task t {
                command <<<
                    mkdir outdir
                >>>
                output {
                    File f_out = "outdir"
                }
            }
            """, {}, expected_exception=WDL.runtime.error.OutputError)

        with open(os.path.join(self._dir, "foo.txt"), mode="w") as outfile:
            print("foo", file=outfile)
        self._run(R"""
            version development
            task t {
                input {
                    File f
                }
                command <<<
                    echo `dirname "~{f}"` > outdir
                >>>
                output {
                    Directory d_out = read_string("outdir")
                }
            }
            """, {"f": os.path.join(self._dir, "foo.txt")},
                  expected_exception=WDL.runtime.error.OutputError)

        self._run(R"""
            version development
            task t {
                input {
                    File f
                }
                command <<<
                    echo $(pwd) > outdir
                >>>
                output {
                    Directory d_out = read_string("outdir")
                }
            }
            """, {"f": os.path.join(self._dir, "foo.txt")},
                  expected_exception=WDL.runtime.error.OutputError)

class TestNoneLiteral(RunnerTestCase):
    def test_none_eval(self):
        wdl = R"""
        version 1.1
        struct Car {
            String make
            String? model
        }
        workflow wf {
            input {
                Int? x = None
                Array[Car?] ac = [None]
                Array[Int?] a = [x, None]
            }
            if (x == None) {
                Boolean flag1 = true
            }
            if (defined(None)) {
                Boolean flag2 = true
            }
            output {
                Boolean b1 = defined(flag1)
                Boolean b2 = defined(flag2)
                Car c = Car {
                    make: "One",
                    model: None
                }
                Array[Int?] a2 = select_all([x, None])
            }
        }
        """
        outp = self._run(wdl, {})
        assert outp["b1"]
        assert not outp["b2"]
        assert outp["c"]["model"] is None
        assert outp["a2"] == []

        outp = self._run(wdl, {"x": 42})
        assert not outp["b1"]
        assert not outp["b2"]
        assert outp["c"]["model"] is None
        assert outp["a2"] == [42]

class TestCallAfter(RunnerTestCase):
    def test_call_after(self):
        wdl = R"""
        version 1.1
        task nop {
            input {
                Int? y = 0
            }
            command {}
            output {
                Int x = 1
            }
        }
        workflow w {
            call nop as A
            scatter (i in range(2)) {
                call nop as B
            }
            if (false) {
                call nop as C {
                    input:
                    y = 3
                }
            }
            call nop as D after A after B after C
            scatter (i in range(2)) {
                call nop after D {
                    input:
                        y = A.x
                }
            }
        }
        """
        outp = self._run(wdl, {})
        assert outp["nop.x"] == [1, 1]

        with self.assertRaises(WDL.Error.NoSuchCall):
            self._run(R"""
            version 1.1
            task nop {
                input {}
                command {}
                output {
                    Int x = 1
                }
            }
            workflow w {
                call nop as A
                call nop after B
            }
            """)

        with self.assertRaises(WDL.Error.CircularDependencies):
            self._run(R"""
            version 1.1
            task nop {
                input {}
                command {}
                output {
                    Int x = 1
                }
            }
            workflow w {
                call nop as A
                call nop after A after nop
            }
            """)

class TestDownload(RunnerTestCase):
    count_wdl: str = R"""
        version 1.0
        workflow count {
            input {
                Array[File] files
            }
            scatter (file in files) {
                Array[String] file_lines = read_lines(file)
            }
            output {
                Int lines = length(flatten(file_lines))
            }
        }
        """

    def test_download_input_files(self):
        self._run(self.count_wdl, {"files": [
            "gs://gcp-public-data-landsat/LC08/01/044/034/LC08_L1GT_044034_20130330_20170310_01_T2/LC08_L1GT_044034_20130330_20170310_01_T2_MTL.txt",
            "https://raw.githubusercontent.com/chanzuckerberg/miniwdl/main/tests/alyssa_ben.txt"
        ]})
        self._run(self.count_wdl, {"files": [
            "gs://gcp-public-data-landsat/LC08/01/044/034/LC08_L1GT_044034_20130330_20170310_01_T2/LC08_L1GT_044034_20130330_20170310_01_T2_MTL.txt",
            "https://raw.githubusercontent.com/chanzuckerberg/miniwdl/main/nonexistent12345.txt", "https://raw.githubusercontent.com/chanzuckerberg/miniwdl/main/tests/alyssa_ben.txt"
        ]}, expected_exception=WDL.runtime.DownloadFailed)
        self._run(self.count_wdl, {"files": ["gs://8675309"]}, expected_exception=WDL.runtime.DownloadFailed)

    @log_capture()
    def test_download_cache1(self, capture):
        cfg = WDL.runtime.config.Loader(logging.getLogger(self.id()))
        cfg.override({
            "download_cache": {
                "put": True,
                "get": True,
                "dir": os.path.join(self._dir, "cache"),
                "disable_patterns": ["https://google.com/*"]
            }
        })
        inp = {"files": ["https://google.com/robots.txt", "https://raw.githubusercontent.com/chanzuckerberg/miniwdl/main/tests/alyssa_ben.txt"]}
        self._run(self.count_wdl, inp, cfg=cfg)
        self._run(self.count_wdl, inp, cfg=cfg)
        logs = [str(record.msg) for record in capture.records if str(record.msg).startswith("processed input URIs")]
        self.assertTrue("downloaded: 2" in logs[0])
        # alyssa_ben.txt is cached on second run through (robots.txt not due to disable_patterns)
        self.assertTrue("downloaded: 1" in logs[1])
        self.assertTrue("cached: 1" in logs[1])

    @log_capture()
    def test_download_cache2(self, capture):
        cfg = WDL.runtime.config.Loader(logging.getLogger(self.id()))
        cfg.override({
            "download_cache": {
                "put": True,
                "get": True,
                "dir": os.path.join(self._dir, "cache2"),
                "enable_patterns": ["https://raw.githubusercontent.com/chanzuckerberg/*"]
            }
        })
        inp = {"files": ["https://google.com/robots.txt", "https://raw.githubusercontent.com/chanzuckerberg/miniwdl/main/tests/alyssa_ben.txt"]}
        self._run(self.count_wdl, inp, cfg=cfg)
        self._run(self.count_wdl, inp, cfg=cfg)
        logs = [str(record.msg) for record in capture.records if str(record.msg).startswith("processed input URIs")]
        self.assertTrue("downloaded: 2" in logs[0])
        # alyssa_ben.txt is cached on second run through
        self.assertTrue("downloaded: 1" in logs[1])
        self.assertTrue("cached: 1" in logs[1])

    @log_capture()
    def test_download_cache3(self, capture):
        cfg = WDL.runtime.config.Loader(logging.getLogger(self.id()))
        cfg.override({
            "download_cache": {
                "put": True,
                "get": True,
                "dir": os.path.join(self._dir, "cache"),
            }
        })
        inp = {"files": ["s3://1000genomes/CHANGELOG", "https://raw.githubusercontent.com/chanzuckerberg/miniwdl/main/tests/alyssa_ben.txt?xxx"]}
        self._run(self.count_wdl, inp, cfg=cfg)
        self._run(self.count_wdl, inp, cfg=cfg)
        logs = [str(record.msg) for record in capture.records if str(record.msg).startswith("processed input URIs")]
        # cache isn't used for alyssa_ben.txt due to presence of query string
        self.assertTrue("downloaded: 2" in logs[0])
        self.assertTrue("downloaded: 1" in logs[1])
        assert next(record for record in capture.records if "AWS credentials" in str(record.msg))

    @log_capture()
    def test_download_cache4(self, capture):
        cfg = WDL.runtime.config.Loader(logging.getLogger(self.id()))
        cfg.override({
            "download_cache": {
                "put": True,
                "get": True,
                "dir": os.path.join(self._dir, "cache4"),
                "ignore_query": True
            },
            # test JSON logging:
            "logging": { "json": True }
        })
        inp = {"files": ["https://raw.githubusercontent.com/chanzuckerberg/miniwdl/main/tests/alyssa_ben.txt?xxx"]}
        self._run(self.count_wdl, inp, cfg=cfg)
        logs = [str(record.msg) for record in capture.records if "processed input URIs" in str(record.msg)]
        n_logs = len(logs)
        assert "'downloaded': 1" in logs[0]
        self._run(self.count_wdl, inp, cfg=cfg)
        # cache used with ignore_query
        logs = [str(record.msg) for record in capture.records if "processed input URIs" in str(record.msg)][n_logs:]
        assert "'downloaded': 0" in logs[0], logs[0]
        assert "'cached': 1" in logs[0]

    @log_capture()
    def test_download_cache5(self, capture):
        # passing workflow-level URI inputs through to task, which should find them in the cache
        wdl5 = """
        version 1.0
        task t {
            input {
                File f1
                File f2
            }
            command {}
            output {
                Int size2 = floor(size(f1) + size(f2))
            }
        }
        task u {
            input {
                File f1
                File f2 = "https://raw.githubusercontent.com/chanzuckerberg/miniwdl/main/tests/alyssa_ben.txt"
            }
            command {}
            output {
                Int size2 = floor(size(f1) + size(f2))
            }
        }
        workflow w {
            input {
                Array[File] af1
            }
            scatter (f1 in af1) {
                call t { input: f1 = f1 }
            }
            call u
            output {
                Array[Int] sizes = t.size2
                Int size2 = u.size2
            }
        }
        """
        cfg = WDL.runtime.config.Loader(logging.getLogger(self.id()))
        cfg.override({
            "download_cache": {
                "put": True,
                "get": True,
                "dir": os.path.join(self._dir, "cache5"),
                "disable_patterns": ["*://google.com/*"]
            },
            "logging": { "json": True }
        })
        inp = {
            "af1": ["s3://1000genomes/CHANGELOG", "gs://gcp-public-data-landsat/LC08/01/044/034/LC08_L1GT_044034_20130330_20170310_01_T2/LC08_L1GT_044034_20130330_20170310_01_T2_MTL.txt"],
            "t.f2": "https://google.com/robots.txt",
            "u.f1": "https://google.com/robots.txt"
        }
        self._run(wdl5, inp, cfg=cfg)
        for record in capture.records:
            msg = str(record.msg)
            if (
                "t:call-t" not in record.name
                and "t:call-u" not in record.name
                and "processed input URIs" in msg
            ):
                self.assertTrue("'downloaded': 4" in msg)
            if "t:call-t" in record.name and "processed input URIs" in msg:
                self.assertTrue("'downloaded': 0" in msg)
                self.assertTrue("'cached': 2" in msg)
            if "t:call-u" in record.name and "processed input URIs" in msg:
                self.assertTrue("'downloaded': 0" in msg)
                self.assertTrue("'cached': 2" in msg)

    @log_capture()
    def test_aws_directory(self, capture):
        wdl6 = R"""
        version development
        workflow count_dir {
            input {
                Directory dir
            }
            call directory_files {
                input:
                    dir = dir
            }
            output {
                Int file_count = length(directory_files.files)
            }
        }
        task directory_files {
            input {
                Directory dir
            }
            command {
                find "~{dir}" -type f > files.txt
                >&2 cat files.txt
            }
            output {
                Array[File] files = read_lines("files.txt")
            }
        }
        """

        # uncached
        inp = {"dir": "s3://1000genomes/phase3/integrated_sv_map/supporting/breakpoints/"}
        outp = self._run(wdl6, inp, task="directory_files")
        self.assertEqual(len(outp["files"]), 2)

        outp = self._run(wdl6, inp)
        self.assertEqual(outp["file_count"], 2)
        logs = [str(record.msg) for record in capture.records]

        # cached
        cfg = WDL.runtime.config.Loader(logging.getLogger(self.id()))
        cfg.override({
            "download_cache": {
                "put": True,
                "get": True,
                "dir": os.path.join(self._dir, "cache6")
            },
            "logging": { "json": True }
        })
        self._run(wdl6, inp, cfg=cfg)
        new_logs = [str(record.msg) for record in capture.records][len(logs):]
        assert "'downloaded': 1" in next(msg for msg in new_logs if "processed input URIs" in msg), str(logs)
        logs += new_logs
        self._run(wdl6, inp, cfg=cfg)
        new_logs = [str(record.msg) for record in capture.records][len(logs):]
        assert next((msg for msg in new_logs if "found in download cache" in msg), False)
        logs += new_logs
        outp = self._run(wdl6, inp, task="directory_files", cfg=cfg)
        self.assertEqual(len(outp["files"]), 2)
        new_logs = [str(record.msg) for record in capture.records][len(logs):]
        assert next((msg for msg in new_logs if "found in download cache" in msg), False)
        logs += new_logs

    @log_capture()
    def test_gsutil_directory(self, capture):
        wdl6 = R"""
        version development
        workflow count_dir {
            input {
                Directory dir
            }
            call directory_files {
                input:
                    dir = dir
            }
            output {
                Int file_count = length(directory_files.files)
            }
        }
        task directory_files {
            input {
                Directory dir
            }
            command {
                find "~{dir}" -type f > files.txt
                >&2 cat files.txt
            }
            output {
                Array[File] files = read_lines("files.txt")
            }
        }
        """

        # uncached
        inp = {"dir": "gs://genomics-public-data/ftp-trace.ncbi.nih.gov/1000genomes/ftp/phase3/integrated_sv_map/supporting/breakpoints/"}
        outp = self._run(wdl6, inp, task="directory_files")
        self.assertEqual(len(outp["files"]), 4)

        outp = self._run(wdl6, inp)
        self.assertEqual(outp["file_count"], 4)
        logs = [str(record.msg) for record in capture.records]

        # cached
        cfg = WDL.runtime.config.Loader(logging.getLogger(self.id()))
        cfg.override({
            "download_cache": {
                "put": True,
                "get": True,
                "dir": os.path.join(self._dir, "cache6")
            },
            "logging": { "json": True }
        })
        self._run(wdl6, inp, cfg=cfg)
        new_logs = [str(record.msg) for record in capture.records][len(logs):]
        assert "'downloaded': 1" in next(msg for msg in new_logs if "processed input URIs" in msg), str(logs)
        logs += new_logs
        self._run(wdl6, inp, cfg=cfg)
        new_logs = [str(record.msg) for record in capture.records][len(logs):]
        assert next((msg for msg in new_logs if "found in download cache" in msg), False)
        logs += new_logs
        outp = self._run(wdl6, inp, task="directory_files", cfg=cfg)
        self.assertEqual(len(outp["files"]), 4)
        new_logs = [str(record.msg) for record in capture.records][len(logs):]
        assert next((msg for msg in new_logs if "found in download cache" in msg), False)
        logs += new_logs

class RuntimeOverride(RunnerTestCase):
    def test_runtime_override(self):
        wdl = """
        version development
        workflow w {
            input {
                String who
            }
            call t {
                input:
                    who = who
            }
        }
        task t {
            input {
                String who
            }
            command {
                cp /etc/issue issue
                echo "Hello, ~{who}!"
            }
            output {
                String msg = read_string(stdout())
                String issue = read_string("issue")
            }
            runtime {
                docker: "ubuntu:20.04"
            }
        }
        """
        outp = self._run(wdl, {
            "who": "Alice",
            "t.runtime.container": ["ubuntu:20.10"]
        })
        assert "20.10" in outp["t.issue"]


class MiscRegressionTests(RunnerTestCase):
    def test_repeated_file_rewriting(self):
        wdl = """
        version 1.0
        task t {
            input {
                Array[File] files
            }
            command <<<
                xargs cat < ~{write_lines(files)}
                echo Bob > bob.txt
            >>>
            output {
                Array[String] out = read_lines(stdout())
                File bob = "bob.txt"
                Array[File] bob2 = [bob, bob]
            }
        }
        workflow w {
            input {
                File file
            }
            call t {
                input:
                files = [file, file]
            }
        }
        """
        with open(os.path.join(self._dir, "alice.txt"), "w") as alice:
            print("Alice", file=alice)
        outp = self._run(wdl, {"file": os.path.join(self._dir, "alice.txt")})
        self.assertEqual(outp["t.out"], ["Alice", "Alice"])

    def test_weird_filenames(self):
        chars = [c for c in (chr(i) for i in range(1,256)) if c not in ('/')]
        filenames = []
        for c in chars:
            if c != '.':
                filenames.append(c)
            filenames.append(c + ''.join(random.choices(chars,k=11)))
        assert filenames == list(sorted(filenames))
        if platform.system() == "Darwin":  # macOS is case-insensitive
            filenames = list(set(fn.lower() for fn in filenames))
        filenames.append('ThisIs{{AVeryLongFilename }}abc...}}xzy1234567890!@{{నేనుÆды.test.ext')

        inputs = {"files": []}
        for fn in filenames:
            fn = os.path.join(self._dir, fn)
            with open(fn, "w") as outfile:
                print(fn, file=outfile)
            inputs["files"].append(fn)

        wdl = """
        version development
        workflow w {
            input {
                Array[File] files
            }
            call t {
                input:
                files = files
            }
            output {
                Array[File] files_out = t.files_out
            }
        }

        task t {
            input {
                Array[File] files
            }
            command <<<
                set -euxo pipefail
                mkdir files_out
                find _miniwdl_inputs -type f -print0 | xargs -0 -iXXX cp XXX files_out/
            >>>
            output {
                Array[File] files_out = glob("files_out/*")
            }
            runtime {
                container: ["ubuntu:20.04"]
            }
        }
        """

        outp = self._run(wdl, inputs)
        outp_filenames = list(sorted(os.path.basename(fn) for fn in outp["files_out"]))
        # glob will exclude dotfiles
        expctd_filenames = list(bn for bn in sorted(os.path.basename(fn) for fn in inputs["files"]) if not bn.startswith("."))
        self.assertEqual(outp_filenames, expctd_filenames)
        euid = os.geteuid()
        for fn in outp["files_out"]:
            assert os.stat(fn).st_uid == euid

    def test_placeholder_regex(self):
        wdl = """
        version 1.1
        task vulnerable {
            input {
                String s
            }
            command <<<
                echo 'Hello, ~{s}'
            >>>
            output {
                String out = read_string(stdout())
            }
        }
        """
        self.assertEqual(self._run(wdl, {"s": "Alice"})["out"], "Hello, Alice")
        malicious = "'; exit 42; echo '"
        self._run(wdl, {"s": malicious}, expected_exception=WDL.runtime.CommandFailed)
        cfg = WDL.runtime.config.Loader(logging.getLogger(self.id()), [])
        cfg.override({"task_runtime": {"placeholder_regex": "[^']*"}})
        self._run(wdl, {"s": malicious}, cfg=cfg, expected_exception=WDL.Error.InputError)
        cfg.override({"task_runtime": {"placeholder_regex": "[0-9A-Za-z:/._-]*"}})
        self._run(wdl, {"s": malicious}, cfg=cfg, expected_exception=WDL.Error.InputError)

    def test_syntax_error(self):
        doc = r"""
        workflow wf {
            String s = "\uvwxyz"
        }
        """
        self._run(doc, {}, expected_exception=WDL.Error.SyntaxError)

    def test_spec_select_all_wdl(self):
        doc = r"""
        version 1.1
        workflow SelectAll {
            input {
                Int? maybe_five = 5
                Int? maybe_four_but_is_not = None
                Int? maybe_three = 3
            }
            output {
                Array[Int] fivethree = select_all([maybe_five, maybe_four_but_is_not, maybe_three])
                Boolean is_true = fivethree == [5, 3]
            }
        }
        """
        outp = self._run(doc, {})
        self.assertEqual(outp["fivethree"], [5, 3])
        self.assertEqual(outp["is_true"], True)

<<<<<<< HEAD
    def test_issue596(self):
        self._run("""
        task reference_prepare {
            input {
                # You need to define either this...
                File? reference_fa_file

                # Or both of these.
                File?   reference_zipped_directory
                String? reference_fa_filename_in_zipped_directory
            }

            # get the basename of the reference
            String? basename_reference = basename(reference_zipped_directory)

            command <<<
                set -eux -o pipefail

                if [[ ! "~{reference_zipped_directory}" = "" ]]
                then
                    cp ~{reference_zipped_directory} .
                    unzip ~{basename_reference}
                fi

                # do other things here
            >>>
        }""", {}, expected_exception=WDL.Error.StaticTypeMismatch)
=======
    def test_issue614(self):
        wdl = r"""
        version 1.0
        task create_file_or_not {
            input {
                Boolean create_file
            }
            command <<<
                ~{true="touch" false="echo" create_file} file
            >>>
            output {
            File? out = "file"
            # This is common when there are a lot of (optional) files output by a
            # task. Just capture them in one variable as an array, so you can easily
            # delegate to workflow outputs.
            Array[File] all_output = select_all([out])
            }
        }
        workflow maybe_file {
            input {
                Boolean create_file = false
            }
            call create_file_or_not {
                input:
                create_file = create_file
            }
            output {
            Array[File] out = create_file_or_not.all_output
            }
        }
        """
        outp = self._run(wdl, {})
        self.assertEqual(outp["out"], [])
        outp = self._run(wdl, {"create_file": True})
        self.assertTrue(os.path.exists(outp["out"][0]))

    @unittest.expectedFailure # issue #623
    def test_output_symlink_to_input(self):
        wdl = r"""
        version 1.0
        task create_file {
            input {}
            command <<<
                echo hello > hello.txt
            >>>
            output {
                File file = "hello.txt"
            }
        }
        task use_file {
            input {
                File file_in
            }
            command <<<
                ln -s ~{file_in} hello_link.txt
                >&2 ls -lR
            >>>
            output {
                File file = "hello_link.txt"
            }
        }
        workflow maybe_file {
            input {}
            call create_file
            call use_file {
                input:
                file_in = create_file.file
            }
            output {
                Array[File] files = [create_file.file, use_file.file]
            }
        }
        """
        outp = self._run(wdl, {})
>>>>>>> d6e94884

class TestInlineDockerfile(RunnerTestCase):
    @log_capture()
    def test1(self, capture):
        wdl = """
        version development
        workflow w {
            call t
        }
        task t {
            input {
                Array[String]+ apt_pkgs
                Float timestamp
            }
            command <<<
                set -euxo pipefail
                apt list --installed | tr '/' $'\t' | sort > installed.txt
                sort "~{write_lines(apt_pkgs)}" > expected.txt
                join -j 1 -v 2 installed.txt expected.txt > missing.txt
                if [ -s missing.txt ]; then
                    >&2 cat missing.txt
                    exit 1
                fi
            >>>
            runtime {
                inlineDockerfile: [
                    "FROM ubuntu:20.04",
                    "RUN apt-get -qq update && apt-get install -y ${sep(' ', apt_pkgs)}",
                    "RUN touch ${timestamp}"
                ]
                maxRetries: 1
            }
        }
        """
        t = time.time()  # to ensure the image is built anew on every test run
        self._run(wdl, {"t.apt_pkgs": ["samtools", "tabix"], "t.timestamp": t})
        self._run(wdl, {"t.apt_pkgs": ["samtools", "tabix"], "t.timestamp": t})
        logs = [str(record.msg) for record in capture.records if str(record.msg).startswith("docker build cached")]
        self.assertEqual(len(logs), 1)
        self._run(wdl, {"t.apt_pkgs": ["bogusfake123"], "t.timestamp": t}, expected_exception=docker.errors.BuildError)


class TestAbbreviatedCallInput(RunnerTestCase):

    def test_docker(self):
        caller = R"""
        version 1.1
        workflow caller {
            input {
                String message
                String docker
            }
            call contrived as contrived1 {
                input:
                message = "~{message}1",
                docker
            }
            call contrived as contrived2 {
                input:
                message = "~{message}2",
                docker
            }
            output {
                Array[String] results = [contrived1.result, contrived2.result]
            }
        }
        task contrived {
            input {
                String message
                String docker
            }
            command <<<
                echo "~{message}"
                cat /etc/issue
            >>>
            output {
                String result = read_string(stdout())
            }
            runtime {
                docker: docker
            }
        }
        """
        outputs = self._run(caller, {"message": "hello", "docker": "ubuntu:bionic"})
        assert sum("18.04" in msg for msg in outputs["results"]) == 2
        outputs = self._run(caller, {"message": "hello", "docker": "ubuntu:focal"})
        assert sum("20.04" in msg for msg in outputs["results"]) == 2


class TestImplicitlyOptionalInputWithDefault(RunnerTestCase):
    def test_workflow(self):
        src = R"""
        version 1.1
        workflow contrived {
            input {
                String a = "Alice" + select_first([b, "Carol"])
                String? b = "Bob"
            }
            output {
                Array[String?] results = [a, b]
            }
        }
        """
        outp = self._run(src, {})
        self.assertEqual(outp["results"], ["AliceBob", "Bob"])
        outp = self._run(src, {"a": "Alyssa"})
        self.assertEqual(outp["results"], ["Alyssa", "Bob"])
        outp = self._run(src, {"b": "Bas"})
        self.assertEqual(outp["results"], ["AliceBas", "Bas"])
        outp = self._run(src, {"b": None})
        self.assertEqual(outp["results"], ["AliceCarol", None])
        outp = self._run(src, {"a": None, "b": None})
        self.assertEqual(outp["results"], ["AliceCarol", None])

    def test_task(self):
        caller = R"""
        version 1.1
        workflow caller {
            input {
                String? a
                String? b
            }
            call contrived {
                input:
                a = a, b = b
            }
            output {
                Array[String?] results = contrived.results
            }
        }
        task contrived {
            input {
                String a = "Alice" + select_first([b, "Carol"])
                String? b = "Bob"
            }
            command {}
            output {
                Array[String?] results = [a, b]
            }
        }
        """
        outp = self._run(caller, {})
        self.assertEqual(outp["results"], ["AliceCarol", None])
        outp = self._run(caller, {"a": None, "b": None})
        self.assertEqual(outp["results"], ["AliceCarol", None])
        outp = self._run(caller, {"b": "Bas"})
        self.assertEqual(outp["results"], ["AliceBas", "Bas"])
        outp = self._run(caller, {"a": "Alyssa"})
        self.assertEqual(outp["results"], ["Alyssa", None])


class TestPassthruEnv(RunnerTestCase):
    def test1(self):
        wdl = """
        version development
        task t {
            input {
                String k1
            }
            command <<<
                echo ~{k1}
                echo "$TEST_ENV_VAR"
                echo "$SET_ENV_VAR"
                echo "$NOT_PASSED_IN_VAR"
            >>>
            output {
                String out = read_string(stdout())
            }
            runtime {
                docker: "ubuntu:20.04"
            }
        }
        """
        cfg = WDL.runtime.config.Loader(logging.getLogger(self.id()), [])
        cfg.override({"task_runtime": {"env": {"TEST_ENV_VAR": None, "SET_ENV_VAR": "set123"}}})
        with open(os.path.join(self._dir, "Alice"), mode="w") as outfile:
            print("Alice", file=outfile)
        out = self._run(wdl, {"k1": "stringvalue"}, cfg=cfg)
        self.assertEqual(out["out"], """stringvalue

set123
""",
        )
        env = {
            "TEST_ENV_VAR": "passthru_test_success",
            "NOT_PASSED_IN_VAR": "this shouldn't be passed in",
        }
        with patch.dict("os.environ", env):
            out = self._run(wdl, {"k1": "stringvalue"}, cfg=cfg)
        self.assertEqual(
            out["out"],
            """stringvalue
passthru_test_success
set123
""",
        )

class TestDockerNetwork(RunnerTestCase):
    @classmethod
    def setUpClass(self):
        super().setUpClass()
        self.subnet = "192.168.99.0/24"
        self.network_name = "miniwdl_test7_net"
        self.client = docker.from_env(version="auto")
        try:
            self.network = self.client.networks.get(self.network_name)
        except docker.errors.NotFound:
            ipam_pool = docker.types.IPAMPool(
                subnet=self.subnet,
            )
            ipam_config = docker.types.IPAMConfig(pool_configs=[ipam_pool])
            # We need a swarm-compatible docker network.
            self.network = self.client.networks.create(
                self.network_name, "overlay", ipam=ipam_config
            )


    @classmethod
    def tearDownClass(self):
        super().tearDownClass()
        self.network.remove()
        self.client.close()


    def test_network_default(self):
        wdl = """
        version development
        task t {
            command <<<
                hostname -I
            >>>
            output {
                String out = read_string(stdout())
            }
            runtime {
                docker: "ubuntu:20.04"
            }
        }
        """
        cfg = WDL.runtime.config.Loader(logging.getLogger(self.id()), [])
        cfg.override(
            {"task_runtime": {"defaults": {"docker_network": self.network_name}},
             "docker_swarm": {"allow_networks": [self.network_name]}}
        )
        out = self._run(wdl, {}, cfg=cfg)
        self.assertEqual(out["out"][:11], "192.168.99.")


    @log_capture()
    def test_network_explicit(self, capture):
        wdl = f"""
        version development
        task t {{
            command <<<
                hostname -I
            >>>
            output {{
                String out = read_string(stdout())
            }}
            runtime {{
                docker_network: "{self.network_name}"
                docker: "ubuntu:20.04"
            }}
        }}
        """
        cfg = WDL.runtime.config.Loader(logging.getLogger(self.id()), [])
        cfg.override(
            {"docker_swarm": {"allow_networks": [self.network_name]}}
        )
        out = self._run(wdl, {}, cfg=cfg)
        self.assertEqual(out["out"][:11], "192.168.99.")

        # make sure allowlist is effective
        out = self._run(wdl, {})
        self.assertNotEqual(out["out"][:11], "192.168.99.")
        logs = "\n".join(str(record.msg) for record in capture.records)
        assert "runtime.docker_network ignored" in logs


    def test_network_host(self):
        wdl = """
        version development
        task t {
            command <<<
                hostname -I
            >>>
            output {
                String out = read_string(stdout())
            }
            runtime {
                docker: "ubuntu:20.04"
                docker_network: "host"
            }
        }
        """
        cfg = WDL.runtime.config.Loader(logging.getLogger(self.id()), [])
        cfg.override(
            {"docker_swarm": {"allow_networks": ["host"]}}
        )
        self._run(wdl, {}, cfg=cfg)


class TestRelativeOutputPaths(RunnerTestCase):
    """
    More tests for this feature are in runner.t. This one is for basic coverage.
    """
    wdl = """
    version development
    workflow w {
        input {
            Array[String] names
        }
        scatter (name in names) {
            call t {
                input: name
            }
        }
        output {
            Array[File] messages = t.message
        }
    }
    task t {
        input {
            String name
        }
        command <<<
            mkdir out
            echo "Hello, ~{name}]" > 'out/~{name}.txt'
        >>>
        output {
            File message = "out/~{name}.txt"
        }
    }
    """

    def test_ok(self):
        cfg = WDL.runtime.config.Loader(logging.getLogger(self.id()), [])
        cfg.override({"file_io": {"use_relative_output_paths": True}})
        outp = self._run(self.wdl, {"names": ["Alyssa", "Ben"]}, cfg=cfg)
        self.assertTrue(outp["messages"][0].endswith("/out/out/Alyssa.txt"))
        self.assertTrue(outp["messages"][1].endswith("/out/out/Ben.txt"))

    def test_collision(self):
        cfg = WDL.runtime.config.Loader(logging.getLogger(self.id()), [])
        cfg.override({"file_io": {"use_relative_output_paths": True}})
        with self.assertRaises(WDL.runtime.error.RunFailed):
            self._run(self.wdl, {"names": ["Ben", "Ben"]}, cfg=cfg)


class TestEnvDecl(RunnerTestCase):
    def test_basic(self):
        outp = self._run("""
            version development
            workflow w {
                scatter (who in ["Alyssa", "Ben"]) {
                    call t { input: who }
                }
                output {
                    Array[String] messages = t.message
                }
            }
            task t {
                input {
                    env String who
                    String non_env = "XXX"
                }
                env String greeting = "Hello"
                String non_env2 = "YYY"
                command <<<
                    echo "${greeting}, $who!${non_env:-}${non_env2:-}" | tee /dev/stderr
                >>>
                output {
                    String message = read_string(stdout())
                }
            }
        """, {})
        assert outp["messages"] == ["Hello, Alyssa!", "Hello, Ben!"]

    def test_more(self):
        with open(os.path.join(self._dir, "alyssa.txt"), mode="w") as outfile:
            print("Alyssa", file=outfile)
        outp = self._run("""
            version development
            struct Person {
                File name
                Int age
            }
            task t {
                input {
                    env Person p
                }
                env File name = p.name
                command <<<
                    echo "Hello, $(cat "$name")!" | tee /dev/stderr
                    echo "$p" | tr -d ' ' | grep '"age":42' >&2
                >>>
                output {
                    String message = read_string(stdout())
                }
            }
        """, {"p": {"name": os.path.join(self._dir, "alyssa.txt"), "age": 42}})
        assert outp["message"] == "Hello, Alyssa!"<|MERGE_RESOLUTION|>--- conflicted
+++ resolved
@@ -925,7 +925,6 @@
         self.assertEqual(outp["fivethree"], [5, 3])
         self.assertEqual(outp["is_true"], True)
 
-<<<<<<< HEAD
     def test_issue596(self):
         self._run("""
         task reference_prepare {
@@ -953,7 +952,7 @@
                 # do other things here
             >>>
         }""", {}, expected_exception=WDL.Error.StaticTypeMismatch)
-=======
+
     def test_issue614(self):
         wdl = r"""
         version 1.0
@@ -1028,7 +1027,6 @@
         }
         """
         outp = self._run(wdl, {})
->>>>>>> d6e94884
 
 class TestInlineDockerfile(RunnerTestCase):
     @log_capture()
